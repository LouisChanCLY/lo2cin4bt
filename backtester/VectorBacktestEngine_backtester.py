"""
VectorBacktestEngine_backtester.py

【功能說明】
------------------------------------------------------------
本模組為 Lo2cin4BT 回測框架的「向量化回測引擎」，使用矩陣運算替代逐個任務處理，
大幅提升回測速度。完全兼容原有 BacktestEngine 接口，支援多策略並行處理。
- 向量化指標計算：批量計算所有參數組合的指標
- 矩陣化信號生成：一次性處理多組策略信號
- 向量化交易模擬：並行模擬多組交易策略
- 智能記憶體管理：分塊處理避免記憶體溢出
- 進度監控與性能優化：實時顯示處理進度與系統資源使用

【流程與數據流】
------------------------------------------------------------
- 由 BaseBacktester 調用，接收相同的參數和數據
- 使用矩陣運算一次性處理所有參數組合
- 產生與原有引擎相同格式的結果

```mermaid
flowchart TD
    A[BaseBacktester] -->|調用| B[VectorBacktestEngine]
    B -->|批量參數組合| C[generate_parameter_combinations]
    B -->|向量化信號生成| D[_generate_all_signals_vectorized]
    B -->|向量化交易模擬| E[_simulate_all_trades_vectorized]
    B -->|結果生成| F[_generate_all_results_vectorized]
    F -->|返回結果| G[BaseBacktester]
```

【向量化優化】
------------------------------------------------------------
- 指標計算：批量計算所有參數組合的指標，使用 Numba JIT 編譯加速
- 信號生成：矩陣化信號生成邏輯，支援多指標組合
- 交易模擬：向量化交易邏輯，並行處理多組策略
- 記憶體管理：分塊處理避免記憶體溢出，智能垃圾回收
- 並行處理：支援多進程並行計算，充分利用多核 CPU

【維護與擴充重點】
------------------------------------------------------------
- 保持與原有 BacktestEngine 完全相同的接口
- 確保結果格式和內容完全一致
- 向量化邏輯需要與原有邏輯保持一致
- 記憶體使用需要控制在安全範圍內
- 並行處理參數需要根據系統配置動態調整
- 新增指標時需要同步更新向量化計算邏輯

【常見易錯點】
------------------------------------------------------------
- 矩陣維度不匹配導致計算錯誤
- 記憶體使用過大導致系統崩潰
- 結果格式不一致影響下游處理
- 並行處理參數設置不當影響性能
- 向量化邏輯與原有邏輯不一致

【錯誤處理】
------------------------------------------------------------
- 記憶體不足時自動調整批次大小
- 並行處理失敗時自動降級為串行處理
- 計算錯誤時提供詳細診斷信息
- 系統資源不足時提供優化建議

【範例】
------------------------------------------------------------
- 執行向量化回測：VectorBacktestEngine(data, frequency).run_backtests(config)
- 批量參數組合：generate_parameter_combinations(config)
- 向量化信號生成：_generate_all_signals_vectorized(all_tasks, condition_pairs)

【與其他模組的關聯】
------------------------------------------------------------
- 完全替代 BacktestEngine，使用相同接口
- 調用相同的 Indicators、TradeSimulator 等模組
- 依賴 SpecMonitor 進行系統資源監控
- 與 TradeRecordExporter 配合導出結果

【版本與變更記錄】
------------------------------------------------------------
- v1.0: 初始版本，基本向量化功能
- v1.1: 新增 Numba JIT 編譯優化
- v1.2: 完善記憶體管理與分塊處理
- v2.0: 新增多進程並行處理
- v2.1: 整合進度監控與性能優化
- v2.2: 完善錯誤處理與系統適配

【參考】
------------------------------------------------------------
- Numba 官方文檔：https://numba.pydata.org/
- 向量化計算最佳實踐
- 記憶體管理與性能優化指南
- 並行處理與多進程編程
"""

import gc
import itertools
import logging
import time
<<<<<<< HEAD
import uuid
from concurrent.futures import ProcessPoolExecutor
from typing import Dict, List, Tuple

import numpy as np
import pandas as pd
from rich.console import Console
from rich.panel import Panel
from rich.text import Text

from backtester.NDayCycle_Indicator_backtester import NDayCycleIndicator

from .BollingerBand_Indicator_backtester import BollingerBandIndicator
from .Indicators_backtester import IndicatorsBacktester
=======
import multiprocessing
import threading
import os
import gc
from concurrent.futures import ProcessPoolExecutor, as_completed
from typing import List, Dict, Tuple, Any, Optional
from .Indicators_backtester import IndicatorsBacktester
from .TradeSimulator_backtester import TradeSimulator_backtester
from .TradeRecorder_backtester import TradeRecorder_backtester

from .BollingerBand_Indicator_backtester import BollingerBandIndicator
from .HL_Indicator_backtester import HLIndicator
from .VALUE_Indicator_backtester import VALUEIndicator
>>>>>>> 8df0f88c
from .SpecMonitor_backtester import SpecMonitor
from .TradeSimulator_backtester import TradeSimulator_backtester

# 嘗試導入 Numba
try:
    from numba import njit

    NUMBA_AVAILABLE = True
except ImportError:
    NUMBA_AVAILABLE = False


class ProgressMonitor:
    """獨立的進度監控器 - 簡化版本，專門針對批次處理優化"""

    def __init__(self, progress, task, total_backtests, total_batches):
        self.progress = progress
        self.task = task
        self.total_backtests = total_backtests
        self.total_batches = total_batches
        self.completed_batches = 0
        self.completed_tasks = 0
        self.batch_sizes = []  # 記錄每個批次的大小
        self.start_time = time.time()

    def set_batch_sizes(self, batch_sizes):
        """設置每個批次的大小"""
        self.batch_sizes = batch_sizes

    def batch_completed(self, batch_idx=None, completed_tasks_in_batch=None):
        """通知一個批次完成"""
        self.completed_batches += 1
        if completed_tasks_in_batch is not None:
            self.completed_tasks += completed_tasks_in_batch
        elif batch_idx is not None and batch_idx < len(self.batch_sizes):
            self.completed_tasks += self.batch_sizes[batch_idx]

        # 立即更新進度條
        if self.progress is not None and self.task is not None:
            self.progress.update(self.task, completed=self.completed_tasks)

            # 更新描述
            description = f"生成回測結果 ({self.completed_batches}/{self.total_batches} 批次, {self.completed_tasks}/{self.total_backtests} 任務)"
            self.progress.update(self.task, description=description)

    def finish(self):
        """完成進度監控"""
        if self.progress is not None and self.task is not None:
            self.progress.update(self.task, completed=self.total_backtests)
            self.progress.update(
                self.task,
                description=f"生成回測結果 ({self.total_batches}/{self.total_batches} 批次, {self.total_backtests}/{self.total_backtests} 任務)",
            )


# 向量化 Numba 函數
if NUMBA_AVAILABLE:

    @njit(fastmath=True, cache=True)
    def _vectorized_combine_signals_njit(signals_matrix, is_exit_signals):
        """
        向量化信號合併
        signals_matrix: [時間點, 策略數, 指標數]
        is_exit_signals: 是否為平倉信號
        返回: [時間點, 策略數]
        """
        n_time, n_strategies, n_indicators = signals_matrix.shape
        result = np.zeros((n_time, n_strategies))

        for t in range(n_time):
            for s in range(n_strategies):
                # 檢查所有指標是否都為1或-1
                all_long = True
                all_short = True

                for i in range(n_indicators):
                    if signals_matrix[t, s, i] != 1.0:
                        all_long = False
                    if signals_matrix[t, s, i] != -1.0:
                        all_short = False

                if is_exit_signals:
                    # 平倉信號：1 = 平多，-1 = 平空
                    if all_long:  # 所有信號都是1
                        result[t, s] = 1.0  # 平多
                    elif all_short:  # 所有信號都是-1
                        result[t, s] = -1.0  # 平空
                else:
                    # 開倉信號：1 = 開多，-1 = 開空
                    if all_long:  # 所有信號都是1
                        result[t, s] = 1.0  # 開多
                    elif all_short:  # 所有信號都是-1
                        result[t, s] = -1.0  # 開空

        return result

    # 向量化交易模擬函數已移植到 TradeSimulator 中


class VectorBacktestEngine:
    """真正的向量化回測引擎，完全兼容原有 BacktestEngine 接口"""

    def __init__(self, data: pd.DataFrame, frequency: str, logger=None):
        self.data = data
        self.frequency = frequency
        self.logger = logger or logging.getLogger("VectorBacktestEngine")
        self.indicators = IndicatorsBacktester(logger=self.logger)
        self.results = []

        # 向量化配置
        self.max_memory_mb = 1000  # 最大記憶體使用量（MB）

        # 全局緩存
        self._ma_cache = {}
        self._boll_cache = {}
        self._hl_cache = {}
        self._value_cache = {}
        self._price_cache = {}

        # 預計算常用數據
        self._precompute_data()

    def _precompute_data(self):
        """預計算常用數據，避免重複計算"""
        # 預計算價格數據
        for col in self.data.columns:
            if col in ["Open", "High", "Low", "Close", "Volume"]:
                self._price_cache[col] = self.data[col].values.astype(np.float64)

        # 預計算收益率
        self._price_cache["returns"] = np.zeros(len(self.data))
        if len(self._price_cache["Close"]) > 1:
            self._price_cache["returns"][1:] = (
                np.diff(self._price_cache["Close"]) / self._price_cache["Close"][:-1]
            )

    def generate_parameter_combinations(self, config: Dict) -> List[Tuple]:
<<<<<<< HEAD
        """生成參數組合 - 與原有引擎完全相同"""
        condition_pairs = config["condition_pairs"]
        indicator_params = config["indicator_params"]
        config["predictors"]

=======
        """
        生成參數組合 - 與原有引擎完全相同
        
        Args:
            config (Dict): 回測配置，包含條件配對、指標參數、預測因子等
            
        Returns:
            List[Tuple]: 所有參數組合的列表
        """
        condition_pairs = config['condition_pairs']
        indicator_params = config['indicator_params']
        predictors = config['predictors']
        
>>>>>>> 8df0f88c
        all_combinations = []

        # 為每個條件配對生成參數組合
        for i, pair in enumerate(condition_pairs):
            strategy_entry_params = []
            strategy_exit_params = []

            # 處理開倉指標參數
            for entry_indicator in pair["entry"]:
                strategy_alias = f"{entry_indicator}_strategy_{i+1}"
                if strategy_alias in indicator_params:
                    strategy_entry_params.append(indicator_params[strategy_alias])
                else:
                    strategy_entry_params.append([])

            # 處理平倉指標參數
            for exit_indicator in pair["exit"]:
                strategy_alias = f"{exit_indicator}_strategy_{i+1}"
                if strategy_alias in indicator_params:
                    strategy_exit_params.append(indicator_params[strategy_alias])
                else:
                    strategy_exit_params.append([])

            entry_combinations = self._generate_indicator_combinations(
                pair["entry"], strategy_entry_params
            )
            exit_combinations = self._generate_indicator_combinations(
                pair["exit"], strategy_exit_params
            )

            # 組合開倉和平倉參數
            for entry_combo in entry_combinations:
                for exit_combo in exit_combinations:
                    strategy_combo = entry_combo + exit_combo
                    strategy_combo = strategy_combo + (f"strategy_{i+1}",)
                    all_combinations.append(strategy_combo)

        return all_combinations
<<<<<<< HEAD

    def _generate_indicator_combinations(
        self, indicators: List[str], param_lists: List[List]
    ) -> List[Tuple]:
        """為指標列表生成參數組合 - 與原有引擎完全相同"""
=======
    
    def _generate_indicator_combinations(self, indicators: List[str], param_lists: List[List]) -> List[Tuple]:
        """
        為指標列表生成參數組合 - 與原有引擎完全相同
        
        Args:
            indicators (List[str]): 指標列表
            param_lists (List[List]): 對應的參數列表
            
        Returns:
            List[Tuple]: 指標參數組合列表
        """
>>>>>>> 8df0f88c
        if not indicators:
            return [()]

        combinations = []
        for combo in itertools.product(*param_lists):
            combinations.append(combo)

        return combinations

    def run_backtests(self, config: Dict) -> List[Dict]:
        """
        執行真正的向量化回測 - 一次性處理所有任務
        
        Args:
            config (Dict): 回測配置，包含條件配對、指標參數、預測因子、交易參數等
            
        Returns:
            List[Dict]: 回測結果列表，每個元素包含一個策略的回測結果
        """
        all_combinations = self.generate_parameter_combinations(config)
        condition_pairs = config["condition_pairs"]
        predictors = config["predictors"]
        trading_params = config["trading_params"]

        total_backtests = len(all_combinations) * len(predictors)

        console = Console()

        console.print(
            Panel(
                f"將執行向量化回測：{len(all_combinations)} 種參數組合 x {len(predictors)} 個預測因子 = {total_backtests} 次回測\n交易參數：{trading_params}",
                title="[bold #8f1511]🚀 向量化回測引擎[/bold #8f1511]",
                border_style="#dbac30",
            )
        )

        while True:
            confirm = (
                console.input("[bold #dbac30]是否繼續？(y/n，預設 y): [/bold #dbac30]")
                .strip()
                .lower()
            )
            if confirm in ["", "y", "yes"]:
                break
            elif confirm in ["n", "no"]:
                console.print(
                    Panel(
                        "已取消回測",
                        title="[bold #8f1511]❌ 取消[/bold #8f1511]",
                        border_style="#8f1511",
                    )
                )
                return []

        # 開始向量化回測
        start_time = time.time()
        initial_memory = SpecMonitor.get_memory_usage()

        # 預先收集配置信息
        config_info = SpecMonitor.collect_config_info(
            len(all_combinations) * len(predictors)
        )

        # 創建配置信息面板
        config_panel_content = (
            f"🚀 開始向量化回測...\n📊 初始記憶體使用: {initial_memory:.1f} MB"
        )

        console.print(
            Panel(
                config_panel_content,
                title="[bold #dbac30]⚡ 向量化性能監控[/bold #dbac30]",
                border_style="#dbac30",
            )
        )

        # 顯示配置信息 - 使用 SpecMonitor 的統一方法
        if config_info:
            SpecMonitor.display_config_info(config_info, console)

        # 向量化處理 - 一次性處理所有任務
        all_results = self._true_vectorized_backtest(
            all_combinations, condition_pairs, predictors, trading_params
        )

        # 記憶體管理 - 使用動態閾值
        current_memory = SpecMonitor.get_memory_usage()
        memory_used = current_memory - initial_memory

        # 獲取動態記憶體閾值
        memory_thresholds = SpecMonitor.get_memory_thresholds()
        warning_threshold = memory_thresholds["warning"]

        if memory_used > warning_threshold:
            memory_percent = (
                (memory_used / (memory_thresholds["total_memory_gb"] * 1024)) * 100
                if memory_thresholds["total_memory_gb"] > 0
                else 0
            )
            console.print(
                Panel(
                    f"⚠️ 記憶體使用過高: {memory_used:.1f} MB ({memory_percent:.1f}% of {memory_thresholds['total_memory_gb']:.1f}GB)，強制垃圾回收",
                    title="[bold #dbac30]💾 記憶體管理[/bold #dbac30]",
                    border_style="#dbac30",
                )
            )
            gc.collect()

        # 移除第二次顯示，避免重複和字符處理問題

        # 最終統計
        total_time = time.time() - start_time
        final_memory = SpecMonitor.get_memory_usage()
        memory_used = final_memory - initial_memory

        # 修復統計邏輯，確保與狀態顯示一致
        # 成功：無錯誤且有實際開倉交易
        success_count = len(
            [
                r
                for r in all_results
                if r.get("error") is None
                and "records" in r
                and isinstance(r.get("records"), pd.DataFrame)
                and not r.get("records").empty
                and (r.get("records")["Trade_action"] == 1).sum() > 0
            ]
        )
        # 失敗：有錯誤
        error_count = len([r for r in all_results if r.get("error") is not None])

        # 更準確的無交易統計：檢查是否有實際交易記錄
        zero_trade_count = 0
        trade_count_details = []

        for r in all_results:
            if r.get("error") is None:
                records = r.get("records", pd.DataFrame())
                # 檢查是否有開倉交易（Trade_action == 1）
                if len(records) == 0:
                    zero_trade_count += 1
                    trade_count_details.append(
                        f"無記錄: {r.get('Backtest_id', 'unknown')}"
                    )
                elif (records["Trade_action"] == 1).sum() == 0:
                    zero_trade_count += 1
                    trade_count_details.append(
                        f"無開倉: {r.get('Backtest_id', 'unknown')} (記錄數: {len(records)})"
                    )
                else:
                    trade_count_details.append(
                        f"有交易: {r.get('Backtest_id', 'unknown')} (開倉數: {(records['Trade_action'] == 1).sum()})"
                    )

        # 添加診斷信息
        diagnostic_info = ""
        if zero_trade_count > 0:
            # 分析無交易的原因
            sample_no_trade = None
            for r in all_results:
                if r.get("error") is None:
                    records = r.get("records", pd.DataFrame())
                    if len(records) == 0 or (
                        len(records) > 0 and (records["Trade_action"] == 1).sum() == 0
                    ):
                        sample_no_trade = r
                        break

            if sample_no_trade:
                entry_signal = sample_no_trade.get("entry_signal", None)
                exit_signal = sample_no_trade.get("exit_signal", None)
                if entry_signal is not None and exit_signal is not None:
                    entry_counts = np.unique(entry_signal, return_counts=True)
                    exit_counts = np.unique(exit_signal, return_counts=True)
                    diagnostic_info = f"\n🔍 診斷信息：\n• 開倉信號分布：{dict(zip(entry_counts[0], entry_counts[1]))}\n• 平倉信號分布：{dict(zip(exit_counts[0], exit_counts[1]))}"

        # 添加交易統計詳情
        if len(trade_count_details) <= 10:  # 只顯示前10個的詳情
            trade_details = "\n".join(trade_count_details[:10])
            if len(trade_count_details) > 10:
                trade_details += f"\n... 還有 {len(trade_count_details) - 10} 個策略"
            diagnostic_info += f"\n📊 交易統計詳情：\n{trade_details}"

        summary_text = f"""
✅ 向量化回測完成！

📊 最終統計：
• 總任務數：{total_backtests}
• 成功：{success_count} ({success_count/total_backtests*100:.1f}%)
• 失敗：{error_count} ({error_count/total_backtests*100:.1f}%)
• 無交易：{zero_trade_count} ({zero_trade_count/total_backtests*100:.1f}%)
• 總耗時：{total_time:.1f}秒
• 記憶體使用：{memory_used:.1f} MB
• 平均速度：{total_backtests/total_time:.0f} 任務/秒{diagnostic_info}
"""

        console.print(
            Panel(
                summary_text,
                title="[bold #dbac30]🎯 向量化回測結果[/bold #dbac30]",
                border_style="#dbac30",
            )
        )

        self.results = all_results
        return all_results

    def _true_vectorized_backtest(
        self,
        all_combinations: List[Tuple],
        condition_pairs: List[Dict],
        predictors: List[str],
        trading_params: Dict,
    ) -> List[Dict]:
        """向量化回測 - 一次性處理所有任務"""
        total_backtests = len(all_combinations) * len(predictors)

        # 創建並行處理進度條
        from rich.console import Console
        from rich.progress import (
            BarColumn,
            Progress,
            SpinnerColumn,
            TaskProgressColumn,
            TextColumn,
            TimeElapsedColumn,
            TimeRemainingColumn,
        )

        console = Console()
        parallel_progress = Progress(
            SpinnerColumn(),
            TextColumn("[bold green]{task.description}"),
            BarColumn(
                bar_width=40, complete_style="green", finished_style="bright_green"
            ),
            TaskProgressColumn(),
            TextColumn("({task.completed}/{task.total})"),
            TimeElapsedColumn(),
            TextColumn("•"),
            TimeRemainingColumn(),
            console=console,
        )

        with parallel_progress:
            # 先執行所有會產生 print 語句的步驟，不使用進度條
            # 步驟1: 生成任務矩陣
            all_tasks = self._generate_all_tasks_matrix(all_combinations, predictors)

            # 步驟2: 向量化信號生成（包含所有 print 語句）
            all_signals = self._generate_all_signals_vectorized(
                all_tasks, condition_pairs
            )

            # 步驟3: 向量化交易模擬
            all_trade_results = self._simulate_all_trades_vectorized(
                all_signals, trading_params
            )

            # 步驟4: 並行結果生成（包含所有 print 語句）
            all_results = self._generate_all_results_vectorized(
                all_tasks,
                all_trade_results,
                all_signals,
                condition_pairs,
                parallel_progress,
                None,
                total_backtests,
            )

        return all_results

    def _generate_all_tasks_matrix(
        self, all_combinations: List[Tuple], predictors: List[str]
    ) -> Dict:
        """一次性生成所有任務矩陣"""
        all_tasks = {
            "combinations": [],
            "predictors": [],
            "backtest_ids": [],
            "strategy_ids": [],
            "entry_params_list": [],
            "exit_params_list": [],
        }

        for combo in all_combinations:
            for predictor in predictors:
                backtest_id = str(uuid.uuid4())[:16]
                strategy_id = combo[-1]  # 最後一個元素是strategy_id

                all_tasks["combinations"].append(combo)
                all_tasks["predictors"].append(predictor)
                all_tasks["backtest_ids"].append(backtest_id)
                all_tasks["strategy_ids"].append(strategy_id)

                # 初始化 entry_params_list 和 exit_params_list（將在分組處理中填充）
                all_tasks["entry_params_list"].append([])
                all_tasks["exit_params_list"].append([])

        return all_tasks

    def _generate_all_signals_vectorized(
        self, all_tasks: Dict, condition_pairs: List[Dict]
    ) -> Dict:
        """分組向量化生成所有信號 - 解決不同策略間維度衝突問題"""

        # 1. 按指標數量分組策略
        strategy_groups = self._group_strategies_by_indicator_count(
            all_tasks, condition_pairs
        )

        # 2. 分別處理每個分組
        all_entry_signals = []
        all_exit_signals = []
        all_signals_matrix = []

        for group_idx, group in enumerate(strategy_groups):
            from rich.console import Console

            console = Console()
            console.print(
                Panel(
                    f"🔧 處理策略分組 {group_idx + 1}/{len(strategy_groups)}: {len(group['tasks'])} 個任務",
                    title=Text("👨‍💻 交易回測 Backtester", style="bold #8f1511"),
                    border_style="#dbac30",
                )
            )
            group_signals = self._process_strategy_group(group)
            all_entry_signals.append(group_signals["entry_signals"])
            all_exit_signals.append(group_signals["exit_signals"])
            all_signals_matrix.append(group_signals["all_signals_matrix"])

        # 3. 合併結果 - 簡化處理，直接返回分組結果
        return {
            "entry_signals": all_entry_signals,
            "exit_signals": all_exit_signals,
            "all_signals_matrix": all_signals_matrix,
        }

    def _group_strategies_by_indicator_count(
        self, all_tasks: Dict, condition_pairs: List[Dict]
    ) -> List[Dict]:
        """按指標數量分組策略"""
        groups = {}

        for task_idx, combo in enumerate(all_tasks["combinations"]):
            strategy_id = combo[-1]
            strategy_idx = int(strategy_id.split("_")[-1]) - 1

            if strategy_idx < len(condition_pairs):
                condition_pair = condition_pairs[strategy_idx]
                entry_count = len(condition_pair["entry"])
                exit_count = len(condition_pair["exit"])

                # 創建分組鍵：開倉指標數 + 平倉指標數
                group_key = f"entry_{entry_count}_exit_{exit_count}"

                if group_key not in groups:
                    groups[group_key] = {
                        "entry_count": entry_count,
                        "exit_count": exit_count,
                        "tasks": [],
                        "condition_pairs": [],
                    }

                groups[group_key]["tasks"].append(
                    {
                        "task_idx": task_idx,
                        "combo": combo,
                        "strategy_idx": strategy_idx,
                        "predictor": all_tasks["predictors"][task_idx],
                    }
                )
                groups[group_key]["condition_pairs"].append(condition_pair)

        return list(groups.values())

    def _process_strategy_group(self, group: Dict) -> Dict:
        """處理單個策略分組"""
        entry_count = group["entry_count"]
        exit_count = group["exit_count"]
        tasks = group["tasks"]

        # 提取該分組的參數
        entry_params_list = []
        exit_params_list = []
        predictors_list = []

        for task_info in tasks:
            combo = task_info["combo"]
            task_info["strategy_idx"]
            condition_pair = group["condition_pairs"][0]  # 同組內條件相同

            # 解析參數
            entry_params = list(combo[:entry_count])
            exit_params = list(combo[entry_count : entry_count + exit_count])

            entry_params_list.append(entry_params)
            exit_params_list.append(exit_params)
            predictors_list.append(task_info["predictor"])

        # 生成信號
        from rich.console import Console

        console = Console()
        console.print(
            Panel(
                f"🚀 生成信號: {len(entry_params_list)} 任務, 開倉指標: {entry_count}, 平倉指標: {exit_count}",
                title=Text("👨‍💻 交易回測 Backtester", style="bold #8f1511"),
                border_style="#dbac30",
            )
        )
        entry_signals_matrix = self._vectorized_generate_signals(
            entry_params_list, predictors_list
        )
        exit_signals_matrix = self._vectorized_generate_signals(
            exit_params_list, predictors_list
        )

        # 合併信號
<<<<<<< HEAD
        combined_entry_signals = self._vectorized_combine_signals(
            entry_signals_matrix, is_exit_signals=False
        )
        combined_exit_signals = self._vectorized_combine_signals(
            exit_signals_matrix, is_exit_signals=True
        )

        # 處理 NDayCycle 平倉信號
        combined_exit_signals = (
            NDayCycleIndicator.process_ndaycycle_exit_signals_in_batch(
                exit_params_list,
                combined_entry_signals,
                combined_exit_signals,
                self.data,
            )
        )

=======
        combined_entry_signals = self._vectorized_combine_signals(entry_signals_matrix, is_exit_signals=False)
        combined_exit_signals = self._vectorized_combine_signals(exit_signals_matrix, is_exit_signals=True)
        

        
>>>>>>> 8df0f88c
        return {
            "entry_signals": combined_entry_signals,
            "exit_signals": combined_exit_signals,
            "all_signals_matrix": entry_signals_matrix,
        }

    def _simulate_all_trades_vectorized(
        self, all_signals: Dict, trading_params: Dict
    ) -> Dict:
        """向量化交易模擬 - 處理分組後的信號"""

        # 處理分組後的信號格式
        if isinstance(all_signals["entry_signals"], list):
            # 分組後的結果，需要合併
            entry_signals_list = all_signals["entry_signals"]
            exit_signals_list = all_signals["exit_signals"]

            # 合併所有分組的信號
            entry_signals = (
                np.column_stack(entry_signals_list)
                if entry_signals_list
                else np.zeros((len(self.data), 0))
            )
            exit_signals = (
                np.column_stack(exit_signals_list)
                if exit_signals_list
                else np.zeros((len(self.data), 0))
            )
        else:
            # 單個numpy數組（未分組）
            entry_signals = all_signals["entry_signals"]
            exit_signals = all_signals["exit_signals"]

        # 創建 TradeSimulator 實例
        simulator = TradeSimulator_backtester(
            self.data,
            (
                pd.Series(entry_signals[:, 0])
                if entry_signals.shape[1] > 0
                else pd.Series(0, index=self.data.index)
            ),  # 使用第一個策略的信號作為示例
            (
                pd.Series(exit_signals[:, 0])
                if exit_signals.shape[1] > 0
                else pd.Series(0, index=self.data.index)
            ),
            trading_params.get("transaction_cost", 0.001),
            trading_params.get("slippage", 0.0005),
            trading_params.get("trade_delay", 0),
            trading_params.get("trade_price", "close"),
            None,  # Backtest_id
            None,  # parameter_set_id
            None,  # predictor
            1.0,  # initial_equity
            None,  # indicators
        )

        # 調用 TradeSimulator 的向量化方法
        trade_results = simulator.simulate_trades_vectorized(
            entry_signals, exit_signals, trading_params
        )

        return trade_results
<<<<<<< HEAD

=======
    

    
>>>>>>> 8df0f88c
    # 舊的批次處理函數已被 _process_batch_results_optimized 取代

    def _generate_all_results_vectorized(
        self,
        all_tasks: Dict,
        all_trade_results: Dict,
        all_signals: Dict,
        condition_pairs: List[Dict],
        progress=None,
        task=None,
        total_backtests=None,
    ) -> List[Dict]:
        """一次性生成所有結果（優化並行版本）- 改進進度追蹤"""
        n_tasks = len(all_tasks["combinations"])

        # 記錄初始記憶體使用量
        initial_memory = SpecMonitor.get_memory_usage()

        # 獲取動態記憶體閾值
        memory_thresholds = SpecMonitor.get_memory_thresholds()
        warning_threshold = memory_thresholds["warning"]

        # 智能CPU配置檢測
        n_cores, core_info = SpecMonitor.get_optimal_core_count()

        # 確認並行處理模式
        from rich.console import Console

        console = Console()
        console.print(
            Panel(
                f"🔧 並行處理模式: {n_tasks} 個任務, {n_cores} 核心",
                title=Text("👨‍💻 交易回測 Backtester", style="bold #8f1511"),
                border_style="#dbac30",
            )
        )

        # 動態計算批次大小 - 基於核心數優化
        if n_tasks <= 100:
            # 小任務數也分批處理，避免單批次開銷
            batch_size = max(20, n_tasks // 2)
        elif n_tasks <= 1000:
            # 中等任務數，基於核心數計算
            batch_size = max(50, n_tasks // (n_cores * 2))
        elif n_tasks <= 10000:
            batch_size = max(200, n_tasks // (n_cores * 2))  # 基於核心數計算
        else:
            batch_size = max(400, n_tasks // (n_cores * 3))  # 基於核心數計算

        # 準備批次索引
        batch_indices = []
        batch_sizes = []  # 記錄每個批次的大小
        for i in range(0, n_tasks, batch_size):
            end_idx = min(i + batch_size, n_tasks)
            batch_indices.append(list(range(i, end_idx)))
            batch_sizes.append(end_idx - i)

        console.print(
            Panel(
                f"🔧 批次配置: {len(batch_indices)} 個批次, 每批次約 {batch_size} 個任務",
                title=Text("👨‍💻 交易回測 Backtester", style="bold #8f1511"),
                border_style="#dbac30",
            )
        )

        # 創建改進的進度監控器
        progress_monitor = None
        if progress is not None:
            task = progress.add_task("生成回測結果", total=total_backtests)
            progress_monitor = ProgressMonitor(
                progress, task, total_backtests, len(batch_indices)
            )
            progress_monitor.set_batch_sizes(batch_sizes)

        # 智能選擇處理模式
        if len(batch_indices) == 1:
            # 單批次直接處理，避免多進程開銷
            console.print(
                Panel(
                    f"🔧 單進程處理: {n_tasks} 個任務",
                    title=Text("👨‍💻 交易回測 Backtester", style="bold #8f1511"),
                    border_style="#dbac30",
                )
            )

            batch_data = self._prepare_batch_data(
                batch_indices[0],
                all_tasks,
                all_trade_results,
                all_signals,
                condition_pairs,
            )
            results = self._process_batch_results_optimized(batch_data)

            # 通知進度監控器批次完成
            if progress_monitor is not None:
                progress_monitor.batch_completed(
                    batch_idx=0, completed_tasks_in_batch=len(results)
                )
                progress_monitor.finish()
            else:
                # 如果沒有進度監控器，直接顯示完成信息
                console.print(
                    Panel(
                        f"✅ 單進程處理完成: {n_tasks} 個任務",
                        title=Text("👨‍💻 交易回測 Backtester", style="bold #8f1511"),
                        border_style="#dbac30",
                    )
                )

            # 單進程處理完成後進行記憶體檢查
            current_memory = SpecMonitor.get_memory_usage()
            memory_used = current_memory - initial_memory
            if memory_used > warning_threshold:  # 使用動態閾值
                memory_percent = (
                    (memory_used / (memory_thresholds["total_memory_gb"] * 1024)) * 100
                    if memory_thresholds["total_memory_gb"] > 0
                    else 0
                )
                console.print(
                    Panel(
                        f"⚠️ 記憶體使用過高: {memory_used:.1f} MB ({memory_percent:.1f}% of {memory_thresholds['total_memory_gb']:.1f}GB)，強制垃圾回收",
                        title=Text("💾 記憶體管理", style="bold #8f1511"),
                        border_style="#dbac30",
                    )
                )
                gc.collect()
        else:
            # 多批次並行處理
            results = []
            try:
                with ProcessPoolExecutor(max_workers=n_cores) as executor:
                    futures = []

                    # 分批提交任務，直接傳遞 numpy 數組
                    for batch_idx, batch_idx_list in enumerate(batch_indices):
                        batch_data = self._prepare_batch_data(
                            batch_idx_list,
                            all_tasks,
                            all_trade_results,
                            all_signals,
                            condition_pairs,
                        )
                        future = executor.submit(
                            self._process_batch_results_optimized, batch_data
                        )
                        futures.append((batch_idx, future))

                # 收集結果並更新進度
                for batch_idx, future in futures:
                    try:
                        # 添加超時處理，防止子進程卡死
                        batch_results = future.result(timeout=300)  # 5分鐘超時
                        results.extend(batch_results)

                        # 通知進度監控器批次完成
                        if progress_monitor is not None:
                            progress_monitor.batch_completed(
                                batch_idx=batch_idx,
                                completed_tasks_in_batch=len(batch_results),
                            )

                        # 實時記憶體監控和垃圾回收
                        if (batch_idx + 1) % 3 == 0:
                            # 每3個批次檢查一次記憶體
                            current_memory = SpecMonitor.get_memory_usage()
                            memory_used = current_memory - initial_memory

                            # 如果記憶體使用超過閾值，立即進行垃圾回收
                            if memory_used > warning_threshold:  # 使用動態閾值
                                memory_percent = (
                                    (
                                        memory_used
                                        / (memory_thresholds["total_memory_gb"] * 1024)
                                    )
                                    * 100
                                    if memory_thresholds["total_memory_gb"] > 0
                                    else 0
                                )
                                console.print(
                                    Panel(
                                        f"⚠️ 記憶體使用過高: {memory_used:.1f} MB ({memory_percent:.1f}% of {memory_thresholds['total_memory_gb']:.1f}GB)，強制垃圾回收",
                                        title=Text(
                                            "💾 記憶體管理", style="bold #8f1511"
                                        ),
                                        border_style="#dbac30",
                                    )
                                )
                                gc.collect()
                            else:
                                # 定期垃圾回收
                                gc.collect()

                    except Exception as batch_error:
                        console.print(
                            Panel(
                                f"批次 {batch_idx+1} 處理失敗: {batch_error}",
                                title=Text("⚠️ 處理錯誤", style="bold #8f1511"),
                                border_style="#dbac30",
                            )
                        )

                        # 為失敗的批次添加錯誤結果
                        batch_size = (
                            len(batch_indices[batch_idx])
                            if batch_idx < len(batch_indices)
                            else 1
                        )
                        for j in range(batch_size):
                            error_result = {
                                "Backtest_id": f"error_batch_{batch_idx}_item_{j}",
                                "strategy_id": "error",
                                "params": {
                                    "entry": [],
                                    "exit": [],
                                    "predictor": "error",
                                },
                                "records": pd.DataFrame(),
                                "warning_msg": None,
                                "error": f"批次處理失敗: {batch_error}",
                            }
                            results.append(error_result)

                        # 通知進度監控器批次完成（即使失敗）
                        if progress_monitor is not None:
                            progress_monitor.batch_completed(
                                batch_idx=batch_idx, completed_tasks_in_batch=batch_size
                            )

                # 完成進度監控
                if progress_monitor is not None:
                    progress_monitor.finish()

            except Exception as e:
                console.print(
                    Panel(
                        f"並行處理失敗: {e}",
                        title=Text("❌ 處理錯誤", style="bold #8f1511"),
                        border_style="#dbac30",
                    )
                )
                # 如果並行處理完全失敗，使用簡化的串行處理
                console.print(
                    Panel(
                        "回退到簡化串行處理...",
                        title="⚠️ 處理警告",
                        border_style="#8f1511",
                    )
                )
                return self._generate_all_results_simple(
                    all_tasks,
                    all_trade_results,
                    all_signals,
                    condition_pairs,
                    progress,
                    task,
                    total_backtests,
                )

        return results

    def _prepare_batch_data(
        self,
        batch_indices: List[int],
        all_tasks: Dict,
        all_trade_results: Dict,
        all_signals: Dict,
        condition_pairs: List[Dict],
    ) -> Dict:
        """準備批次數據，直接傳遞 numpy 數組以優化性能"""
        batch_data = {
            "batch_indices": batch_indices,
            "condition_pairs": condition_pairs,
            "task_data": {},
        }

        # 只提取當前批次需要的任務數據
        for idx in batch_indices:
            batch_data["task_data"][idx] = {
                "predictor": all_tasks["predictors"][idx],
                "backtest_id": all_tasks["backtest_ids"][idx],
                "strategy_id": all_tasks["strategy_ids"][idx],
                "combo": all_tasks["combinations"][idx],
            }

        # 處理分組後的信號數據
        if isinstance(all_signals["entry_signals"], list):
            # 分組後的結果，需要重新構建完整的信號矩陣
            total_tasks = len(all_tasks["combinations"])
            n_time = len(self.data)

            entry_signals_full = np.zeros((n_time, total_tasks))
            exit_signals_full = np.zeros((n_time, total_tasks))

            # 從分組結果中提取信號
            current_task_idx = 0
            for group_signals in all_signals["entry_signals"]:
                group_size = (
                    group_signals.shape[1] if len(group_signals.shape) > 1 else 1
                )
                if len(group_signals.shape) > 1:
                    entry_signals_full[
                        :, current_task_idx : current_task_idx + group_size
                    ] = group_signals
                else:
                    entry_signals_full[:, current_task_idx] = group_signals
                current_task_idx += group_size

            current_task_idx = 0
            for group_signals in all_signals["exit_signals"]:
                group_size = (
                    group_signals.shape[1] if len(group_signals.shape) > 1 else 1
                )
                if len(group_signals.shape) > 1:
                    exit_signals_full[
                        :, current_task_idx : current_task_idx + group_size
                    ] = group_signals
                else:
                    exit_signals_full[:, current_task_idx] = group_signals
                current_task_idx += group_size

            # 直接傳遞 numpy 數組，避免 .tolist() 轉換
            batch_data["signals"] = {
                "entry_signals": entry_signals_full[:, batch_indices],
                "exit_signals": exit_signals_full[:, batch_indices],
            }
        else:
            # 單個numpy數組（未分組），直接傳遞
            batch_data["signals"] = {
                "entry_signals": all_signals["entry_signals"][:, batch_indices],
                "exit_signals": all_signals["exit_signals"][:, batch_indices],
            }

        # 提取交易結果數據，直接傳遞 numpy 數組
        batch_data["trade_results"] = {
            "positions": all_trade_results["positions"][:, batch_indices],
            "returns": all_trade_results["returns"][:, batch_indices],
            "trade_actions": all_trade_results["trade_actions"][:, batch_indices],
            "equity_values": all_trade_results["equity_values"][:, batch_indices],
        }

        return batch_data

    def _process_batch_results_optimized(self, batch_data: Dict) -> List[Dict]:
        """優化的批次處理函數，直接使用 numpy 數組"""

        batch_indices = batch_data["batch_indices"]
        condition_pairs = batch_data["condition_pairs"]
        task_data = batch_data["task_data"]
        signals = batch_data["signals"]
        trade_results = batch_data["trade_results"]

        try:
            results = []

            # 創建索引映射，避免重複的 list.index() 操作
            batch_idx_map = {
                task_idx: idx for idx, task_idx in enumerate(batch_indices)
            }

            # 處理所有任務
            for task_idx in batch_indices:
                try:
                    # 解析策略參數
                    strategy_id = task_data[task_idx]["strategy_id"]
                    strategy_idx = self._parse_strategy_id(strategy_id)
                    condition_pair = condition_pairs[strategy_idx]

                    combo = task_data[task_idx]["combo"]
                    entry_params = list(combo[: len(condition_pair["entry"])])
                    exit_params = list(
                        combo[
                            len(condition_pair["entry"]) : len(condition_pair["entry"])
                            + len(condition_pair["exit"])
                        ]
                    )

                    # 直接使用 numpy 數組，避免 np.array() 轉換
                    batch_idx = batch_idx_map[task_idx]
                    entry_signal = signals["entry_signals"][:, batch_idx]
                    exit_signal = signals["exit_signals"][:, batch_idx]
                    position = trade_results["positions"][:, batch_idx]
                    returns = trade_results["returns"][:, batch_idx]
                    trade_actions = trade_results["trade_actions"][:, batch_idx]
                    equity_values = trade_results["equity_values"][:, batch_idx]

                    # 生成單個結果
                    result = self._generate_single_result(
                        task_idx,
                        entry_signal,
                        exit_signal,
                        position,
                        returns,
                        trade_actions,
                        equity_values,
                        task_data[task_idx]["predictor"],
                        task_data[task_idx]["backtest_id"],
                        entry_params,
                        exit_params,
                        {"transaction_cost": 0.001, "slippage": 0.0005},
                    )
                    results.append(result)

                except Exception as e:
                    error_msg = f"生成結果失敗 (task_idx={task_idx}): {str(e)}"
                    error_result = {
                        "Backtest_id": task_data[task_idx]["backtest_id"],
                        "strategy_id": (
                            f"strategy_{strategy_idx+1}"
                            if "strategy_idx" in locals()
                            else "unknown"
                        ),
                        "params": {
                            "entry": [],
                            "exit": [],
                            "predictor": task_data[task_idx]["predictor"],
                        },
                        "records": pd.DataFrame(),
                        "warning_msg": None,
                        "error": error_msg,
                    }
                    results.append(error_result)

            return results

        except Exception as e:
            # 返回錯誤結果
            error_results = []
            for task_idx in batch_indices:
                error_result = {
                    "Backtest_id": f"error_{task_idx}",
                    "strategy_id": "error",
                    "params": {"entry": [], "exit": [], "predictor": "error"},
                    "records": pd.DataFrame(),
                    "warning_msg": None,
                    "error": f"子進程錯誤: {str(e)}",
                }
                error_results.append(error_result)
            return error_results

    def _generate_all_results_simple(
        self,
        all_tasks: Dict,
        all_trade_results: Dict,
        all_signals: Dict,
        condition_pairs: List[Dict],
        progress=None,
        task=None,
        total_backtests=None,
    ) -> List[Dict]:
        """簡化的串行處理（備用方案）- 改進進度追蹤"""

        n_tasks = len(all_tasks["combinations"])

        # 記錄初始記憶體使用量
        initial_memory = SpecMonitor.get_memory_usage()

        # 獲取動態記憶體閾值
        memory_thresholds = SpecMonitor.get_memory_thresholds()
        warning_threshold = memory_thresholds["warning"]

        from rich.console import Console

        console = Console()
        console.print(
            Panel(
                f"🔧 簡化串行處理: {n_tasks} 個任務",
                title=Text("👨‍💻 交易回測 Backtester", style="bold #8f1511"),
                border_style="#dbac30",
            )
        )

        # 處理分組後的信號格式
        if isinstance(all_signals["entry_signals"], list):
            # 分組後的結果，需要合併
            entry_signals_list = all_signals["entry_signals"]
            exit_signals_list = all_signals["exit_signals"]

            # 合併所有分組的信號
            entry_signals = (
                np.column_stack(entry_signals_list)
                if entry_signals_list
                else np.zeros((len(self.data), 0))
            )
            exit_signals = (
                np.column_stack(exit_signals_list)
                if exit_signals_list
                else np.zeros((len(self.data), 0))
            )
        else:
            # 單個numpy數組（未分組）
            entry_signals = all_signals["entry_signals"]
            exit_signals = all_signals["exit_signals"]

        # 創建改進的進度監控器
        progress_monitor = None
        if progress is not None:
            task = progress.add_task("生成回測結果", total=total_backtests)
            # 對於串行處理，將每個任務視為一個批次
            progress_monitor = ProgressMonitor(progress, task, total_backtests, n_tasks)
            progress_monitor.set_batch_sizes([1] * n_tasks)  # 每個批次大小為1

            # 初始化進度條顯示
            progress.update(
                task,
                description=f"生成回測結果 (0/{n_tasks} 批次, 0/{total_backtests} 任務)",
            )

        results = []

        for task_idx in range(n_tasks):
            try:
                # 解析策略參數
                strategy_id = all_tasks["strategy_ids"][task_idx]
                strategy_idx = self._parse_strategy_id(strategy_id)
                condition_pair = condition_pairs[strategy_idx]

                combo = all_tasks["combinations"][task_idx]
                entry_params = list(combo[: len(condition_pair["entry"])])
                exit_params = list(
                    combo[
                        len(condition_pair["entry"]) : len(condition_pair["entry"])
                        + len(condition_pair["exit"])
                    ]
                )

                # 生成單個結果
                result = self._generate_single_result(
                    task_idx,
                    (
                        entry_signals[:, task_idx]
                        if task_idx < entry_signals.shape[1]
                        else np.zeros(len(self.data))
                    ),
                    (
                        exit_signals[:, task_idx]
                        if task_idx < exit_signals.shape[1]
                        else np.zeros(len(self.data))
                    ),
                    all_trade_results["positions"][:, task_idx],
                    all_trade_results["returns"][:, task_idx],
                    all_trade_results["trade_actions"][:, task_idx],
                    all_trade_results["equity_values"][:, task_idx],
                    all_tasks["predictors"][task_idx],
                    all_tasks["backtest_ids"][task_idx],
                    entry_params,
                    exit_params,
                    {"transaction_cost": 0.001, "slippage": 0.0005},
                )
                results.append(result)

                # 通知進度監控器任務完成
                if progress_monitor is not None:
                    progress_monitor.batch_completed(
                        batch_idx=task_idx, completed_tasks_in_batch=1
                    )

                # 每1000個任務檢查一次記憶體
                if (task_idx + 1) % 1000 == 0:
                    current_memory = SpecMonitor.get_memory_usage()
                    memory_used = current_memory - initial_memory
                    if memory_used > warning_threshold:  # 使用動態閾值
                        memory_percent = (
                            (
                                memory_used
                                / (memory_thresholds["total_memory_gb"] * 1024)
                            )
                            * 100
                            if memory_thresholds["total_memory_gb"] > 0
                            else 0
                        )
                        console.print(
                            Panel(
                                f"⚠️ 記憶體使用過高: {memory_used:.1f} MB ({memory_percent:.1f}% of {memory_thresholds['total_memory_gb']:.1f}GB)，強制垃圾回收",
                                title=Text("💾 記憶體管理", style="bold #8f1511"),
                                border_style="#dbac30",
                            )
                        )
                        gc.collect()
                    else:
                        # 定期垃圾回收
                        gc.collect()

            except Exception as e:
                error_msg = f"生成結果失敗 (task_idx={task_idx}): {str(e)}"
                error_result = {
                    "Backtest_id": all_tasks["backtest_ids"][task_idx],
                    "strategy_id": (
                        f"strategy_{strategy_idx+1}"
                        if "strategy_idx" in locals()
                        else "unknown"
                    ),
                    "params": {
                        "entry": [],
                        "exit": [],
                        "predictor": (
                            all_tasks["predictors"][task_idx]
                            if task_idx < len(all_tasks["predictors"])
                            else "unknown"
                        ),
                    },
                    "records": pd.DataFrame(),
                    "warning_msg": None,
                    "error": error_msg,
                }
                results.append(error_result)

                # 通知進度監控器任務完成（即使失敗也要更新）
                if progress_monitor is not None:
                    progress_monitor.batch_completed(
                        batch_idx=task_idx, completed_tasks_in_batch=1
                    )

        # 完成進度監控
        if progress_monitor is not None:
            progress_monitor.finish()

        console.print(
            Panel(
                f"串行處理完成，總共返回 {len(results)} 個結果",
                title=Text("👨‍💻 交易回測 Backtester", style="bold #8f1511"),
                border_style="#dbac30",
            )
        )

        return results

    def _generate_single_result(
        self,
        task_idx: int,
        entry_signal: np.ndarray,
        exit_signal: np.ndarray,
        position: np.ndarray,
        returns: np.ndarray,
        trade_actions: np.ndarray,
        equity_values: np.ndarray,
        predictor: str,
        backtest_id: str,
        entry_params: List,
        exit_params: List,
        trading_params: Dict,
    ) -> Dict:
        """生成單個任務的結果 - 改為調用 TradeSimulator"""

        # 創建 TradeSimulator 實例
        simulator = TradeSimulator_backtester(
            self.data,
            pd.Series(entry_signal),
            pd.Series(exit_signal),
            trading_params.get("transaction_cost", 0.001),
            trading_params.get("slippage", 0.0005),
            trading_params.get("trade_delay", 0),
            trading_params.get("trade_price", "close"),
            backtest_id,
            None,  # parameter_set_id
            predictor,
            1.0,  # initial_equity
            None,  # indicators
        )

        # 調用 TradeSimulator 的 generate_single_result 方法
        result = simulator.generate_single_result(
            task_idx,
            entry_signal,
            exit_signal,
            position,
            returns,
            trade_actions,
            equity_values,
            predictor,
            backtest_id,
            entry_params,
            exit_params,
            trading_params,
        )

        return result

    # 參數轉換方法已移植到 TradeSimulator 中

    def _vectorized_generate_signals(
        self, params_list: List[List], predictors: List[str]
    ) -> np.ndarray:
        """真正的向量化生成信號 - 批量計算指標，只生成純粹的 +1/-1/0 信號"""

        n_tasks = len(params_list)

        # 計算最大指標數量
        n_indicators = 0
        for params in params_list:
            if isinstance(params, list):
                n_indicators = max(n_indicators, len(params))
            else:
                # 如果 params 不是列表，說明只有一個指標
                n_indicators = max(n_indicators, 1)

        # 確保至少有1個指標
        n_indicators = max(n_indicators, 1)

        n_time = len(self.data)

        # 初始化信號矩陣
        signals_matrix = np.zeros((n_time, n_tasks, n_indicators))

        # 初始化全局快取
        global_ma_cache = {}
        global_boll_cache = {}
        global_hl_cache = {}
        global_value_cache = {}
        global_percentile_cache = {}

        # 按指標類型分組任務
        indicator_groups = {}
        for task_idx, params in enumerate(params_list):
            # 確保 params 是列表格式
            if not isinstance(params, list):
                params = [params]  # 單個指標轉換為列表

            for indicator_idx, param in enumerate(params):
                if param is None:
                    continue

                # 創建指標分組鍵
                indicator_key = (param.indicator_type, predictors[task_idx])
                if indicator_key not in indicator_groups:
                    indicator_groups[indicator_key] = []
                indicator_groups[indicator_key].append((task_idx, indicator_idx, param))

        # 批量計算每種指標類型
        for (indicator_type, predictor), tasks in indicator_groups.items():
            try:
                # 批量生成信號
                if indicator_type == "MA":
                    # 使用MovingAverage_Indicator_backtester的向量化方法
<<<<<<< HEAD
                    from .MovingAverage_Indicator_backtester import (
                        MovingAverageIndicator,
                    )

                    MovingAverageIndicator.vectorized_calculate_ma_signals(
                        tasks, predictor, signals_matrix, global_ma_cache, self.data
                    )
                elif indicator_type == "BOLL":
                    BollingerBandIndicator.vectorized_calculate_boll_signals(
                        tasks, predictor, signals_matrix, global_boll_cache, self.data
                    )
                elif indicator_type == "NDayCycle":
                    NDayCycleIndicator.vectorized_calculate_ndaycycle_signals(
                        tasks, predictor, signals_matrix, self.data
                    )
                elif indicator_type == "PERC":
=======
                    from .MovingAverage_Indicator_backtester import MovingAverageIndicator
                    MovingAverageIndicator.vectorized_calculate_ma_signals(tasks, predictor, signals_matrix, global_ma_cache, self.data)
                elif indicator_type == 'BOLL':
                    BollingerBandIndicator.vectorized_calculate_boll_signals(tasks, predictor, signals_matrix, global_boll_cache, self.data)
                elif indicator_type == 'HL':
                    HLIndicator.vectorized_calculate_hl_signals(tasks, predictor, signals_matrix, global_hl_cache, self.data)
                elif indicator_type == 'VALUE':
                    VALUEIndicator.vectorized_calculate_value_signals(tasks, predictor, signals_matrix, global_value_cache, self.data)

                elif indicator_type == 'PERC':
>>>>>>> 8df0f88c
                    # Use Percentile_Indicator_backtester's vectorized method
                    from .Percentile_Indicator_backtester import PercentileIndicator

                    PercentileIndicator.vectorized_calculate_percentile_signals(
                        tasks,
                        predictor,
                        signals_matrix,
                        global_percentile_cache,
                        self.data,
                    )
                else:
                    # 其他指標類型使用原有方法
                    for task_idx, indicator_idx, param in tasks:
                        try:
                            signal = self.indicators.calculate_signals(
                                param.indicator_type, self.data, param, predictor
                            )

                            if isinstance(signal, pd.DataFrame):
                                signal = signal.iloc[:, 0]

                            signal_array = signal.values.astype(np.float64)
                            signal_array = np.nan_to_num(signal_array, nan=0.0)
                            signals_matrix[:, task_idx, indicator_idx] = signal_array

                        except Exception as e:
                            self.logger.warning(f"信號生成失敗: {e}")
                            signals_matrix[:, task_idx, indicator_idx] = 0
            except Exception as e:
                self.logger.warning(f"批量計算 {indicator_type} 指標失敗: {e}")
                # 為該指標類型的所有任務設置零信號
                for task_idx, indicator_idx, param in tasks:
                    signals_matrix[:, task_idx, indicator_idx] = 0

        # 強制垃圾回收
        import gc

        gc.collect()

        return signals_matrix

    def _vectorized_combine_signals(
        self, signals_matrix: np.ndarray, is_exit_signals: bool = False
    ) -> np.ndarray:
        """向量化合併信號"""
        if NUMBA_AVAILABLE:
            return _vectorized_combine_signals_njit(signals_matrix, is_exit_signals)
        else:
            # 備用實現
            n_time, n_tasks, n_indicators = signals_matrix.shape
            result = np.zeros((n_time, n_tasks))

            for t in range(n_time):
                for s in range(n_tasks):
                    all_long = True
                    all_short = True

                    for i in range(n_indicators):
                        if signals_matrix[t, s, i] != 1.0:
                            all_long = False
                        if signals_matrix[t, s, i] != -1.0:
                            all_short = False

                    if is_exit_signals:
                        # 平倉信號：1 = 平多，-1 = 平空
                        if all_long:  # 所有信號都是1
                            result[t, s] = 1.0  # 平多
                        elif all_short:  # 所有信號都是-1
                            result[t, s] = -1.0  # 平空
                    else:
                        # 開倉信號：1 = 開多，-1 = 開空
                        if all_long:  # 所有信號都是1
                            result[t, s] = 1.0  # 開多
                        elif all_short:  # 所有信號都是-1
                            result[t, s] = -1.0  # 開空

            return result

    def _vectorized_trade_simulation(
        self,
        entry_signals: np.ndarray,
        exit_signals: np.ndarray,
        predictors: List[str],
        backtest_ids: List[str],
        entry_params_list: List[List],
        exit_params_list: List[List],
        trading_params: Dict,
    ) -> List[Dict]:
        """向量化交易模擬"""
        n_time, n_tasks = entry_signals.shape
        results = []

        # 計算價格收益
        price_returns = self.data["Close"].pct_change().fillna(0).values

        # 向量化交易模擬
        if NUMBA_AVAILABLE:
            positions, returns, trade_actions, equity_values = (
                _vectorized_trade_simulation_njit(
                    entry_signals,
                    exit_signals,
                    price_returns,
                    trading_params["transaction_cost"],
                    trading_params["slippage"],
                )
            )
        else:
            # 備用實現
            positions, returns, trade_actions, equity_values = (
                self._fallback_trade_simulation(
                    entry_signals, exit_signals, price_returns, trading_params
                )
            )

        # 為每個任務生成結果
        for task_idx in range(n_tasks):
            result = self._generate_single_result(
                task_idx,
                entry_signals[:, task_idx],
                exit_signals[:, task_idx],
                positions[:, task_idx],
                returns[:, task_idx],
                trade_actions[:, task_idx],
                equity_values[:, task_idx],
                predictors[task_idx],
                backtest_ids[task_idx],
                entry_params_list[task_idx],
                exit_params_list[task_idx],
                trading_params,
            )
            results.append(result)

        return results

    # 備用交易模擬實現已移植到 TradeSimulator 中

    def _parse_strategy_id(self, strategy_id: str) -> int:
        """解析策略ID"""
        try:
            if strategy_id.startswith("strategy_"):
                return int(strategy_id.split("_")[1]) - 1
            else:
                return 0
        except (IndexError, ValueError):
            return 0

    # 參數集ID生成方法已移植到 TradeSimulator 中

    def _convert_params_to_dict(self, entry_params: List, exit_params: List) -> Dict:
        """將參數列表轉換為字典格式"""

        def param_to_dict(param):
            if param is None:
                return {}

            result = {"indicator_type": param.indicator_type}
            # 只允許特定參數進入字典，過濾多餘欄位
<<<<<<< HEAD
            if param.indicator_type == "NDayCycle":
                for key in ["n", "strat_idx"]:
                    if key in param.params:
                        result[key] = param.params[key]
            elif param.indicator_type == "MA":
                for key in [
                    "period",
                    "ma_type",
                    "strat_idx",
                    "shortMA_period",
                    "longMA_period",
                    "mode",
                    "m",
                ]:
=======
            if param.indicator_type == "MA":
                for key in ['period', 'ma_type', 'strat_idx', 'shortMA_period', 'longMA_period', 'mode', 'm']:
>>>>>>> 8df0f88c
                    if key in param.params:
                        result[key] = param.params[key]
            elif param.indicator_type == "BOLL":
                for key in ["ma_length", "std_multiplier", "strat_idx"]:
                    if key in param.params:
                        result[key] = param.params[key]
            elif param.indicator_type == "HL":
                for key in ['n_length', 'm_length', 'strat_idx']:
                    if key in param.params:
                        result[key] = param.params[key]
            elif param.indicator_type == "VALUE":
                for key in ['n_length', 'm_value', 'm1_value', 'm2_value', 'strat_idx']:
                    if key in param.params:
                        result[key] = param.params[key]
            else:
                # 其他指標類型，保留所有參數
                for key, value in param.params.items():
                    result[key] = value
            return result

        return {
            "entry": [param_to_dict(param) for param in entry_params],
            "exit": [param_to_dict(param) for param in exit_params],
        }

    def _convert_combo_to_dict(self, combo: Tuple, strategy_idx: int) -> Dict:
        """將combo轉換為字典格式"""
        # 解析combo結構：entry_params + exit_params + strategy_id
        # 這裡需要根據實際的參數結構來解析
        try:
            # 假設combo的結構是 (entry_params, exit_params, strategy_id)
            # 實際結構需要根據generate_parameter_combinations的輸出調整
            return {
                "strategy_idx": strategy_idx,
                "entry_params": combo[:-1],  # 除了最後一個strategy_id
                "exit_params": [],  # 需要根據實際結構調整
                "combo": combo,
            }
        except:
            return {"strategy_idx": strategy_idx, "combo": combo}<|MERGE_RESOLUTION|>--- conflicted
+++ resolved
@@ -90,41 +90,19 @@
 """
 
 import gc
-import itertools
-import logging
-import time
-<<<<<<< HEAD
-import uuid
 from concurrent.futures import ProcessPoolExecutor
 from typing import Dict, List, Tuple
 
-import numpy as np
-import pandas as pd
 from rich.console import Console
 from rich.panel import Panel
 from rich.text import Text
 
-from backtester.NDayCycle_Indicator_backtester import NDayCycleIndicator
-
-from .BollingerBand_Indicator_backtester import BollingerBandIndicator
-from .Indicators_backtester import IndicatorsBacktester
-=======
-import multiprocessing
-import threading
-import os
-import gc
-from concurrent.futures import ProcessPoolExecutor, as_completed
-from typing import List, Dict, Tuple, Any, Optional
-from .Indicators_backtester import IndicatorsBacktester
-from .TradeSimulator_backtester import TradeSimulator_backtester
-from .TradeRecorder_backtester import TradeRecorder_backtester
-
 from .BollingerBand_Indicator_backtester import BollingerBandIndicator
 from .HL_Indicator_backtester import HLIndicator
-from .VALUE_Indicator_backtester import VALUEIndicator
->>>>>>> 8df0f88c
+from .Indicators_backtester import IndicatorsBacktester
 from .SpecMonitor_backtester import SpecMonitor
 from .TradeSimulator_backtester import TradeSimulator_backtester
+from .VALUE_Indicator_backtester import VALUEIndicator
 
 # 嘗試導入 Numba
 try:
@@ -260,27 +238,19 @@
             )
 
     def generate_parameter_combinations(self, config: Dict) -> List[Tuple]:
-<<<<<<< HEAD
-        """生成參數組合 - 與原有引擎完全相同"""
+        """
+        生成參數組合 - 與原有引擎完全相同
+
+        Args:
+            config (Dict): 回測配置，包含條件配對、指標參數、預測因子等
+
+        Returns:
+            List[Tuple]: 所有參數組合的列表
+        """
         condition_pairs = config["condition_pairs"]
         indicator_params = config["indicator_params"]
         config["predictors"]
 
-=======
-        """
-        生成參數組合 - 與原有引擎完全相同
-        
-        Args:
-            config (Dict): 回測配置，包含條件配對、指標參數、預測因子等
-            
-        Returns:
-            List[Tuple]: 所有參數組合的列表
-        """
-        condition_pairs = config['condition_pairs']
-        indicator_params = config['indicator_params']
-        predictors = config['predictors']
-        
->>>>>>> 8df0f88c
         all_combinations = []
 
         # 為每個條件配對生成參數組合
@@ -319,26 +289,20 @@
                     all_combinations.append(strategy_combo)
 
         return all_combinations
-<<<<<<< HEAD
 
     def _generate_indicator_combinations(
         self, indicators: List[str], param_lists: List[List]
     ) -> List[Tuple]:
-        """為指標列表生成參數組合 - 與原有引擎完全相同"""
-=======
-    
-    def _generate_indicator_combinations(self, indicators: List[str], param_lists: List[List]) -> List[Tuple]:
         """
         為指標列表生成參數組合 - 與原有引擎完全相同
-        
+
         Args:
             indicators (List[str]): 指標列表
             param_lists (List[List]): 對應的參數列表
-            
+
         Returns:
             List[Tuple]: 指標參數組合列表
         """
->>>>>>> 8df0f88c
         if not indicators:
             return [()]
 
@@ -351,10 +315,10 @@
     def run_backtests(self, config: Dict) -> List[Dict]:
         """
         執行真正的向量化回測 - 一次性處理所有任務
-        
+
         Args:
             config (Dict): 回測配置，包含條件配對、指標參數、預測因子、交易參數等
-            
+
         Returns:
             List[Dict]: 回測結果列表，每個元素包含一個策略的回測結果
         """
@@ -759,7 +723,6 @@
         )
 
         # 合併信號
-<<<<<<< HEAD
         combined_entry_signals = self._vectorized_combine_signals(
             entry_signals_matrix, is_exit_signals=False
         )
@@ -767,23 +730,6 @@
             exit_signals_matrix, is_exit_signals=True
         )
 
-        # 處理 NDayCycle 平倉信號
-        combined_exit_signals = (
-            NDayCycleIndicator.process_ndaycycle_exit_signals_in_batch(
-                exit_params_list,
-                combined_entry_signals,
-                combined_exit_signals,
-                self.data,
-            )
-        )
-
-=======
-        combined_entry_signals = self._vectorized_combine_signals(entry_signals_matrix, is_exit_signals=False)
-        combined_exit_signals = self._vectorized_combine_signals(exit_signals_matrix, is_exit_signals=True)
-        
-
-        
->>>>>>> 8df0f88c
         return {
             "entry_signals": combined_entry_signals,
             "exit_signals": combined_exit_signals,
@@ -847,13 +793,7 @@
         )
 
         return trade_results
-<<<<<<< HEAD
-
-=======
-    
-
-    
->>>>>>> 8df0f88c
+
     # 舊的批次處理函數已被 _process_batch_results_optimized 取代
 
     def _generate_all_results_vectorized(
@@ -1588,7 +1528,6 @@
                 # 批量生成信號
                 if indicator_type == "MA":
                     # 使用MovingAverage_Indicator_backtester的向量化方法
-<<<<<<< HEAD
                     from .MovingAverage_Indicator_backtester import (
                         MovingAverageIndicator,
                     )
@@ -1600,23 +1539,16 @@
                     BollingerBandIndicator.vectorized_calculate_boll_signals(
                         tasks, predictor, signals_matrix, global_boll_cache, self.data
                     )
-                elif indicator_type == "NDayCycle":
-                    NDayCycleIndicator.vectorized_calculate_ndaycycle_signals(
-                        tasks, predictor, signals_matrix, self.data
+                elif indicator_type == "HL":
+                    HLIndicator.vectorized_calculate_hl_signals(
+                        tasks, predictor, signals_matrix, global_hl_cache, self.data
                     )
+                elif indicator_type == "VALUE":
+                    VALUEIndicator.vectorized_calculate_value_signals(
+                        tasks, predictor, signals_matrix, global_value_cache, self.data
+                    )
+
                 elif indicator_type == "PERC":
-=======
-                    from .MovingAverage_Indicator_backtester import MovingAverageIndicator
-                    MovingAverageIndicator.vectorized_calculate_ma_signals(tasks, predictor, signals_matrix, global_ma_cache, self.data)
-                elif indicator_type == 'BOLL':
-                    BollingerBandIndicator.vectorized_calculate_boll_signals(tasks, predictor, signals_matrix, global_boll_cache, self.data)
-                elif indicator_type == 'HL':
-                    HLIndicator.vectorized_calculate_hl_signals(tasks, predictor, signals_matrix, global_hl_cache, self.data)
-                elif indicator_type == 'VALUE':
-                    VALUEIndicator.vectorized_calculate_value_signals(tasks, predictor, signals_matrix, global_value_cache, self.data)
-
-                elif indicator_type == 'PERC':
->>>>>>> 8df0f88c
                     # Use Percentile_Indicator_backtester's vectorized method
                     from .Percentile_Indicator_backtester import PercentileIndicator
 
@@ -1774,12 +1706,7 @@
 
             result = {"indicator_type": param.indicator_type}
             # 只允許特定參數進入字典，過濾多餘欄位
-<<<<<<< HEAD
-            if param.indicator_type == "NDayCycle":
-                for key in ["n", "strat_idx"]:
-                    if key in param.params:
-                        result[key] = param.params[key]
-            elif param.indicator_type == "MA":
+            if param.indicator_type == "MA":
                 for key in [
                     "period",
                     "ma_type",
@@ -1789,10 +1716,6 @@
                     "mode",
                     "m",
                 ]:
-=======
-            if param.indicator_type == "MA":
-                for key in ['period', 'ma_type', 'strat_idx', 'shortMA_period', 'longMA_period', 'mode', 'm']:
->>>>>>> 8df0f88c
                     if key in param.params:
                         result[key] = param.params[key]
             elif param.indicator_type == "BOLL":
@@ -1800,11 +1723,11 @@
                     if key in param.params:
                         result[key] = param.params[key]
             elif param.indicator_type == "HL":
-                for key in ['n_length', 'm_length', 'strat_idx']:
+                for key in ["n_length", "m_length", "strat_idx"]:
                     if key in param.params:
                         result[key] = param.params[key]
             elif param.indicator_type == "VALUE":
-                for key in ['n_length', 'm_value', 'm1_value', 'm2_value', 'strat_idx']:
+                for key in ["n_length", "m_value", "m1_value", "m2_value", "strat_idx"]:
                     if key in param.params:
                         result[key] = param.params[key]
             else:
