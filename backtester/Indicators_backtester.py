"""
Indicators_backtester.py

【功能說明】
------------------------------------------------------------
本模組為 Lo2cin4BT 回測框架的「指標協調與信號產生器」，統一管理所有技術指標的註冊、調用、參數組合產生與信號產生接口，支援多種指標型態與細分策略。
- 提供統一的指標註冊與管理機制
- 支援多種指標型態：MA（移動平均）、BOLL（布林通道）、NDAY（N日週期）
- 整合 Numba JIT 編譯優化，提升信號計算性能
- 提供向量化信號計算接口，支援批量處理

【流程與數據流】
------------------------------------------------------------
- 由 BacktestEngine 或 VectorBacktestEngine 調用，根據用戶參數產生對應指標信號
- 調用各指標模組（如 MovingAverage、BollingerBand）產生信號
- 主要數據流：

```mermaid
flowchart TD
    A[BacktestEngine/VBT] -->|調用| B[IndicatorsBacktester]
    B -->|產生信號| C[各指標模組]
    C -->|MA信號| D[MovingAverage_Indicator]
    C -->|BOLL信號| E[BollingerBand_Indicator]

    D & E & F -->|信號| G[BacktestEngine/VBT]
```

【指標支援】
------------------------------------------------------------
- MA 指標：支援 MA1-MA12，包含單均線、雙均線、多均線策略
- BOLL 指標：支援 BOLL1-BOLL4，包含突破、回歸等策略
- NDAY 指標：支援 NDAY1-NDAY2，包含順勢、反轉策略
- 所有指標支援 SMA、EMA、WMA 等均線型態

【維護與擴充重點】
------------------------------------------------------------
- 新增指標時，請同步更新 indicator_map/new_indicators/alias_map/頂部註解
- 若指標參數結構有變動，需同步更新 IndicatorParams、BacktestEngine 等依賴模組
- 指標描述與細分型態如有調整，請於 README 詳列
- 新增/修改指標、參數結構、細分型態時，務必同步更新本檔案、IndicatorParams、BacktestEngine
- 指標註冊與描述需與主流程保持一致
- 向量化計算邏輯需要與單個指標計算保持一致
- Numba 優化需要確保跨平台兼容性

【常見易錯點】
------------------------------------------------------------
- 指標註冊或參數結構未同步更新，導致信號產生錯誤
- 預測因子與指標數據對齊錯誤，易產生 NaN 或信號偏移
- 新增指標未正確加入 alias_map，導致無法調用
- 向量化計算與單個指標計算結果不一致
- Numba 編譯失敗時未提供備用方案

【錯誤處理】
------------------------------------------------------------
- 指標參數錯誤時提供詳細診斷
- 信號產生失敗時提供備用方案
- 數據對齊問題時提供修正建議
- Numba 編譯失敗時自動降級為標準 Python 計算
- 向量化計算錯誤時提供單個指標計算備用方案

【範例】
------------------------------------------------------------
- 取得所有細分型態：IndicatorsBacktester().get_all_indicator_aliases()
- 產生參數組合：IndicatorsBacktester().get_indicator_params('MA1', params_config)
- 產生信號：IndicatorsBacktester().run_indicator('ma', data, params)
- 向量化信號計算：IndicatorsBacktester().calculate_signals(indicator_type, data, params)

【與其他模組的關聯】
------------------------------------------------------------
- 由 BacktestEngine 或 VectorBacktestEngine 調用，協調各指標模組產生信號
- 參數結構依賴 IndicatorParams
- 與各指標模組（MovingAverage、BollingerBand）緊密耦合
- 支援向量化計算，與 VectorBacktestEngine 配合

【版本與變更記錄】
------------------------------------------------------------
- v1.0: 初始版本，支援基本指標
- v1.1: 新增指標註冊機制
- v1.2: 新增細分型態支援
- v2.0: 整合 Numba JIT 編譯優化
- v2.1: 新增向量化信號計算接口
- v2.2: 完善錯誤處理與備用方案

【參考】
------------------------------------------------------------
- 詳細指標規範與參數定義請參閱 README
- 其他模組如有依賴本模組，請於對應檔案頂部註解標明
- Numba 官方文檔：https://numba.pydata.org/
- 技術指標計算與信號產生最佳實踐
"""

import importlib
import logging
from typing import Optional

import numpy as np
import pandas as pd

from .IndicatorParams_backtester import IndicatorParams

# 移除重複的logger設置，使用main.py中設置的logger
logger = logging.getLogger("lo2cin4bt")

pd.set_option("future.no_silent_downcasting", True)

# 優化：嘗試導入 Numba 進行 JIT 編譯加速
try:
    from numba import njit

    NUMBA_AVAILABLE = True
except ImportError:
    NUMBA_AVAILABLE = False
    print("Numba 未安裝，將使用標準 Python 計算。建議安裝 numba 以獲得更好的性能。")

# 核心算法：純 Numba + ndarray 實現
if NUMBA_AVAILABLE:

    @njit(fastmath=True)
    def _combine_signals_njit(signals_list):
        """
        使用 Numba 合併多個信號序列
        """
        if len(signals_list) == 0:
            return np.zeros(0)

        n = len(signals_list[0])
        result = np.zeros(n)

        for i in range(n):
            for signal in signals_list:
                if i < len(signal):
                    result[i] += signal[i]

        return result


# 註冊指標



class IndicatorsBacktester:
    """
    指標集合點，負責調用各個 indicator 並提供通用部件。
    """

    def __init__(self, logger=None):
        self.logger = logger or logging.getLogger("IndicatorsBacktester")
        self.indicator_map = {
            "ma": "MovingAverage_Indicator_backtester",
            # 之後可擴充更多指標
        }

        # 新的指標協調器 - 使用現有的指標模組
        self.new_indicators = {
<<<<<<< HEAD
            "MA": "MovingAverage_Indicator_backtester",
            "BOLL": "BollingerBand_Indicator_backtester",
            "NDayCycle": "NDayCycle_Indicator_backtester",
            "PERC": "Percentile_Indicator_backtester",
=======
            'MA': 'MovingAverage_Indicator_backtester',
            'BOLL': 'BollingerBand_Indicator_backtester',
            'HL': 'HL_Indicator_backtester',
    
            'PERC': 'Percentile_Indicator_backtester',
            'VALUE': 'VALUE_Indicator_backtester'
>>>>>>> 8df0f88c
        }

        # 細分型態對應表
        self.indicator_alias_map = self._build_indicator_alias_map()

    def _build_indicator_alias_map(self):
        alias_map = {}
        # MA
        try:
            module = importlib.import_module(
                "backtester.MovingAverage_Indicator_backtester"
            )
            if hasattr(module, "MovingAverageIndicator"):
                descs = module.MovingAverageIndicator.get_strategy_descriptions()
                for code, desc in descs.items():
                    # code: 'MA1'~'MA12'
                    idx = int(str(code).replace("MA", ""))
                    alias_map[code.upper()] = ("MA", idx)
        except Exception as e:
            self.logger.warning(f"無法獲取MA指標描述: {e}")
        # BOLL
        try:
            module = importlib.import_module(
                "backtester.BollingerBand_Indicator_backtester"
            )
            if hasattr(module, "BollingerBandIndicator") and hasattr(
                module.BollingerBandIndicator, "STRATEGY_DESCRIPTIONS"
            ):
                for i, desc in enumerate(
                    module.BollingerBandIndicator.STRATEGY_DESCRIPTIONS, 1
                ):
                    if i <= 4:
                        alias_map[f"BOLL{i}"] = ("BOLL", i)
        except Exception as e:
            self.logger.warning(f"無法獲取BOLL指標描述: {e}")
        # HL
        try:
            module = importlib.import_module('backtester.HL_Indicator_backtester')
            if hasattr(module, 'HLIndicator') and hasattr(module.HLIndicator, 'STRATEGY_DESCRIPTIONS'):
                for i, desc in enumerate(module.HLIndicator.STRATEGY_DESCRIPTIONS, 1):
                    if i <= 4:
                        alias_map[f"HL{i}"] = ('HL', i)
        except Exception as e:
            self.logger.warning(f"無法獲取HL指標描述: {e}")
        # PERC
        try:
            module = importlib.import_module(
                "backtester.Percentile_Indicator_backtester"
            )
            if hasattr(module, "PercentileIndicator") and hasattr(
                module.PercentileIndicator, "STRATEGY_DESCRIPTIONS"
            ):
                for i, desc in enumerate(
                    module.PercentileIndicator.STRATEGY_DESCRIPTIONS, 1
                ):
                    if i <= 6:
                        alias_map[f"PERC{i}"] = ("PERC", i)
        except Exception as e:
            self.logger.warning(f"無法獲取PERC指標描述: {e}")
<<<<<<< HEAD
        # NDayCycle
        alias_map["NDAY1"] = ("NDayCycle", 1)  # 開倉後N日做多
        alias_map["NDAY2"] = ("NDayCycle", 2)  # 開倉後N日做空
=======
        # VALUE
        try:
            module = importlib.import_module('backtester.VALUE_Indicator_backtester')
            if hasattr(module, 'VALUEIndicator') and hasattr(module.VALUEIndicator, 'STRATEGY_DESCRIPTIONS'):
                for i, desc in enumerate(module.VALUEIndicator.STRATEGY_DESCRIPTIONS, 1):
                    if i <= 6:
                        alias_map[f"VALUE{i}"] = ('VALUE', i)
        except Exception as e:
            self.logger.warning(f"無法獲取VALUE指標描述: {e}")


>>>>>>> 8df0f88c
        return alias_map

    def get_all_indicator_aliases(self):
        """
        回傳所有可用細分型態（如 MA1、BOLL2...）
        
        Returns:
            list: 所有可用指標細分型態的列表
        """
        return list(self.indicator_alias_map.keys())

    def get_indicator_params(
        self, indicator_type: str, params_config: Optional[dict] = None
    ):
        """
        取得指定指標的所有參數組合（list of IndicatorParams），支援細分型態與參數配置
        
        Args:
            indicator_type (str): 指標類型，如 'MA1', 'BOLL2' 等
            params_config (Optional[dict]): 參數配置字典
            
        Returns:
            list: IndicatorParams 物件列表，包含所有參數組合
            
        Raises:
            ValueError: 當指標類型不支援或未實作 get_params 方法時
        """
        alias = self.indicator_alias_map.get(indicator_type.upper())
        # print(f"[DEBUG] indicator_type={indicator_type}, alias={alias}")
        if alias:
            main_type, strat_idx = alias
            module_name = self.new_indicators[main_type]
            # print(f"[DEBUG] main_type={main_type}, strat_idx={strat_idx}, module_name={module_name}")
            module = importlib.import_module(f"backtester.{module_name}")
            # print(f"[DEBUG] dir(module): {dir(module)}")
            # 修正 class 名稱取得，避免大小寫錯誤
            indicator_cls_name_map = {
<<<<<<< HEAD
                "MA": "MovingAverageIndicator",
                "BOLL": "BollingerBandIndicator",
                "NDayCycle": "NDayCycleIndicator",
                "PERC": "PercentileIndicator",
=======
                'MA': 'MovingAverageIndicator',
                'BOLL': 'BollingerBandIndicator',
                'HL': 'HLIndicator',
        
                'PERC': 'PercentileIndicator',
                'VALUE': 'VALUEIndicator'
>>>>>>> 8df0f88c
            }
            indicator_cls_name = indicator_cls_name_map.get(
                main_type, main_type.capitalize() + "Indicator"
            )
            if not indicator_cls_name:
                raise ValueError(f"無法取得 {main_type} 的指標 class 名稱")
            if hasattr(module, indicator_cls_name):
                indicator_cls = getattr(module, indicator_cls_name)
                # print(f"[DEBUG] indicator_cls={indicator_cls}, dir={dir(indicator_cls)}")
                if hasattr(indicator_cls, "get_params"):
                    return indicator_cls.get_params(strat_idx, params_config)
            raise ValueError(f"指標 {indicator_type} 未實作 get_params() 方法")
        # 傳統主指標
        if indicator_type in self.new_indicators:
            module_name = self.new_indicators[indicator_type]
            module = importlib.import_module(f"backtester.{module_name}")
            if hasattr(module, "get_params"):
                return module.get_params(params_config=params_config)
            elif hasattr(module, indicator_type.capitalize() + "Indicator"):
                indicator_cls = getattr(
                    module, indicator_type.capitalize() + "Indicator"
                )
                if hasattr(indicator_cls, "get_params"):
                    # 對於 PERC 指標，需要特殊處理
                    if indicator_type == "PERC":
                        # 從 params_config 中提取 strat_idx
                        if "strat_idx" in params_config:
                            strat_idx = params_config["strat_idx"]
                        else:
                            # 嘗試從別名推斷
                            alias = params_config.get("alias", "PERC1")
                            if alias in [
                                "PERC1",
                                "PERC2",
                                "PERC3",
                                "PERC4",
                                "PERC5",
                                "PERC6",
                            ]:
                                strat_idx = int(alias[4:])  # 提取數字部分
                            else:
                                strat_idx = 1  # 默認使用策略1
                        return indicator_cls.get_params(
                            strat_idx=strat_idx, params_config=params_config
                        )
                    else:
                        return indicator_cls.get_params(params_config=params_config)
            raise ValueError(f"指標 {indicator_type} 未實作 get_params() 方法")
        raise ValueError(f"不支援的指標類型: {indicator_type}")

    def run_indicator(self, indicator_name, data, params):
        """
        調用指定 indicator 並產生信號
        
        Args:
            indicator_name (str): 指標名稱，如 'ma' 等
            data (pd.DataFrame): 輸入數據
            params (dict): 指標參數
            
        Returns:
            pd.Series: 產生的信號序列
            
        Raises:
            ValueError: 當指標名稱未知時
        """
        if indicator_name not in self.indicator_map:
            raise ValueError(f"未知指標: {indicator_name}")
        module_name = self.indicator_map[indicator_name]
        module = importlib.import_module(f"backtester.{module_name}")
        # 預設每個 indicator class 叫 Indicator 或 MovingAverageIndicator
        if hasattr(module, "MovingAverageIndicator"):
            indicator_cls = getattr(module, "MovingAverageIndicator")
        else:
            indicator_cls = getattr(module, "Indicator")
        indicator = indicator_cls(data, params, logger=self.logger)
        return indicator.generate_signals(params.get("predictor"))

    # 新的協調器方法 - 與現有架構兼容
    def get_available_indicators(self):
        """獲取可用指標列表，並列出每個指標的說明"""
        indicator_descs = {}
        # MA
        try:
            module = importlib.import_module(
                "backtester.MovingAverage_Indicator_backtester"
            )
            if hasattr(module, "MovingAverageIndicator"):
                descs = module.MovingAverageIndicator.get_strategy_descriptions()
                for code, desc in descs:
                    indicator_descs[code] = desc
        except Exception as e:
            self.logger.warning(f"無法獲取MA指標描述: {e}")
        # BOLL
        try:
            module = importlib.import_module(
                "backtester.BollingerBand_Indicator_backtester"
            )
            if hasattr(module, "BollingerBandIndicator") and hasattr(
                module.BollingerBandIndicator, "STRATEGY_DESCRIPTIONS"
            ):
                for i, desc in enumerate(
                    module.BollingerBandIndicator.STRATEGY_DESCRIPTIONS, 1
                ):
                    indicator_descs[f"BOLL{i}"] = desc
        except Exception as e:
            self.logger.warning(f"無法獲取BOLL指標描述: {e}")
        # PERC (added)
        try:
            module = importlib.import_module(
                "backtester.Percentile_Indicator_backtester"
            )
            if hasattr(module, "PercentileIndicator") and hasattr(
                module.PercentileIndicator, "STRATEGY_DESCRIPTIONS"
            ):
                for i, desc in enumerate(
                    module.PercentileIndicator.STRATEGY_DESCRIPTIONS, 1
                ):
                    indicator_descs[f"PERC{i}"] = desc
        except Exception as e:
            self.logger.warning(f"無法獲取PERC指標描述: {e}")
        # print所有指標與說明
        print("\n可用技術指標與說明：")
        for code, desc in indicator_descs.items():
            print(f"{code}: {desc}")
        return list(self.new_indicators.keys())

    def calculate_signals(
        self,
        indicator_type: str,
        data: pd.DataFrame,
        params: IndicatorParams,
        predictor: Optional[str] = None,
        entry_signal: Optional[pd.Series] = None,
    ):
        """
        計算指標信號，支援快取機制
        """
        # 根據指標類型調用對應的計算方法
        if indicator_type == "MA":
            signals = self._calculate_ma_signals(data, params, predictor)
        elif indicator_type == "BOLL":
            signals = self._calculate_boll_signals(data, params, predictor)
<<<<<<< HEAD
        elif indicator_type == "PERC":
            signals = self._calculate_percentile_signals(data, params, predictor)
        elif indicator_type in ["NDAY1", "NDAY2"]:
            signals = self._calculate_ndaycycle_signals(
                data, params, predictor, entry_signal
            )
=======
        elif indicator_type == 'HL':
            signals = self._calculate_hl_signals(data, params, predictor)
        elif indicator_type == 'VALUE':
            signals = self._calculate_value_signals(data, params, predictor)
        elif indicator_type == 'PERC':
            signals = self._calculate_percentile_signals(data, params, predictor)
>>>>>>> 8df0f88c
        else:
            raise ValueError(f"不支援的指標類型: {indicator_type}")

        return signals

    def _calculate_ma_signals(self, data, params, predictor=None):
        # print(f"[DEBUG] _calculate_ma_signals 開始")
        # print(f"[DEBUG] 數據形狀：{data.shape}")
        # print(f"[DEBUG] 預測因子：{predictor}")
        # print(f"[DEBUG] 預測因子存在於數據中：{predictor in data.columns if predictor else False}")

        try:
            # 動態導入模組
            module = importlib.import_module(
                "backtester.MovingAverage_Indicator_backtester"
            )
            indicator_cls = getattr(module, "MovingAverageIndicator")
            # print(f"[DEBUG] 成功導入 MovingAverageIndicator")

            indicator = indicator_cls(data, params, logger=self.logger)
            # print(f"[DEBUG] 成功創建指標實例")

            signals = indicator.generate_signals(predictor)
            # print(f"[DEBUG] 信號生成完成，信號形狀：{signals.shape}")
            # print(f"[DEBUG] 信號分佈：{signals.value_counts().to_dict()}")

            return signals
        except Exception:
            # MA 信號計算失敗：{e}
            import traceback

            traceback.print_exc()
            raise

    def _calculate_boll_signals(self, data, params, predictor=None):
        # print(f"[DEBUG] _calculate_boll_signals 開始")
        # print(f"[DEBUG] 數據形狀：{data.shape}")
        # print(f"[DEBUG] 預測因子：{predictor}")

        try:
            # 動態導入模組
            module = importlib.import_module(
                "backtester.BollingerBand_Indicator_backtester"
            )
            indicator_cls = getattr(module, "BollingerBandIndicator")
            # print(f"[DEBUG] 成功導入 BollingerBandIndicator")

            indicator = indicator_cls(data, params, logger=self.logger)
            # print(f"[DEBUG] 成功創建指標實例")

            signals = indicator.generate_signals(predictor)
            # print(f"[DEBUG] 信號生成完成，信號形狀：{signals.shape}")
            # print(f"[DEBUG] 信號分佈：{signals.value_counts().to_dict()}")

            return signals
        except Exception:
            # BOLL 信號計算失敗：{e}
            import traceback

            traceback.print_exc()
            raise
<<<<<<< HEAD

=======
    
    def _calculate_hl_signals(self, data, params, predictor=None):
        # print(f"[DEBUG] _calculate_hl_signals 開始")
        # print(f"[DEBUG] 數據形狀：{data.shape}")
        # print(f"[DEBUG] 預測因子：{predictor}")
        
        try:
            # 動態導入模組
            module = importlib.import_module('backtester.HL_Indicator_backtester')
            indicator_cls = getattr(module, 'HLIndicator')
            # print(f"[DEBUG] 成功導入 HLIndicator")
            
            indicator = indicator_cls(data, params, logger=self.logger)
            # print(f"[DEBUG] 成功創建指標實例")
            
            signals = indicator.generate_signals(predictor)
            # print(f"[DEBUG] 信號生成完成，信號形狀：{signals.shape}")
            # print(f"[DEBUG] 信號分佈：{signals.value_counts().to_dict()}")
            
            return signals
        except Exception as e:
            # HL 信號計算失敗：{e}
            import traceback
            traceback.print_exc()
            raise
    
    def _calculate_value_signals(self, data, params, predictor=None):
        # print(f"[DEBUG] _calculate_value_signals 開始")
        # print(f"[DEBUG] 數據形狀：{data.shape}")
        # print(f"[DEBUG] 預測因子：{predictor}")
        
        try:
            # 動態導入模組
            module = importlib.import_module('backtester.VALUE_Indicator_backtester')
            indicator_cls = getattr(module, 'VALUEIndicator')
            # print(f"[DEBUG] 成功導入 VALUEIndicator")
            
            indicator = indicator_cls(data, params, logger=self.logger)
            # print(f"[DEBUG] 成功創建指標實例")
            
            signals = indicator.generate_signals(predictor)
            # print(f"[DEBUG] 信號生成完成，信號形狀：{signals.shape}")
            # print(f"[DEBUG] 信號分佈：{signals.value_counts().to_dict()}")
            
            return signals
        except Exception as e:
            # VALUE 信號計算失敗：{e}
            import traceback
            traceback.print_exc()
            raise
    
>>>>>>> 8df0f88c
    def _calculate_percentile_signals(self, data, params, predictor=None):
        # print(f"[DEBUG] _calculate_percentile_signals 開始")
        # print(f"[DEBUG] 數據形狀：{data.shape}")
        # print(f"[DEBUG] 預測因子：{predictor}")

        try:
            # 動態導入模組
            module = importlib.import_module(
                "backtester.Percentile_Indicator_backtester"
            )
            indicator_cls = getattr(module, "PercentileIndicator")
            # print(f"[DEBUG] 成功導入 PercentileIndicator")

            indicator = indicator_cls(data, params, logger=self.logger)
            # print(f"[DEBUG] 成功創建指標實例")

            signals = indicator.generate_signals(predictor)
            # print(f"[DEBUG] 信號生成完成，信號形狀：{signals.shape}")
            # print(f"[DEBUG] 信號分佈：{signals.value_counts().to_dict()}")

            return signals
        except Exception:
            # PERC 信號計算失敗：{e}
            import traceback

            traceback.print_exc()
            raise
<<<<<<< HEAD

    def _calculate_ndaycycle_signals(
        self, data, params, predictor=None, entry_signal=None
    ):
        """
        計算 NDayCycle 指標信號
        """
        try:
            # 動態導入模組
            module = importlib.import_module(
                "backtester.NDayCycle_Indicator_backtester"
            )

            if hasattr(module, "NDayCycleIndicator"):
                indicator = module.NDayCycleIndicator(data)
                return indicator.generate_signals(params, predictor)
        except Exception as e:
            self.logger.warning(f"無法調用 NDayCycle 信號產生: {e}")
            return pd.Series(0, index=data.index)

=======
    

    
>>>>>>> 8df0f88c
    def combine_signals_optimized(self, signals_list):
        """
        使用 Numba 優化合併多個信號序列
        """
        if not signals_list:
            return pd.Series(0, index=signals_list[0].index if signals_list else None)

        # 核心算法：使用純 Numba + ndarray
        if NUMBA_AVAILABLE and len(signals_list) > 1:
            # 轉換為 ndarray 數組
            signals_arrays = []
            for signal in signals_list:
                if isinstance(signal, pd.Series):
                    signal_array = signal.values.astype(np.float64)
                    signal_array = np.nan_to_num(signal_array, nan=0.0)
                    signals_arrays.append(signal_array)
                else:
                    signals_arrays.append(np.array(signal, dtype=np.float64))

            # 使用 Numba 合併信號
            combined_array = _combine_signals_njit(signals_arrays)

            # 轉換回 pandas Series
            return pd.Series(combined_array, index=signals_list[0].index)
        else:
            # 單信號情況
            if len(signals_list) == 1:
                return signals_list[0].fillna(0)

            # 多信號合併邏輯 - 使用 Numba 優化
            signals_arrays = []
            for signal in signals_list:
                if isinstance(signal, pd.Series):
                    signal_array = signal.values.astype(np.float64)
                    signal_array = np.nan_to_num(signal_array, nan=0.0)
                    signals_arrays.append(signal_array)
                else:
                    signals_arrays.append(np.array(signal, dtype=np.float64))

            # 使用 Numba 合併信號
            combined_array = _combine_signals_njit(signals_arrays)

            # 轉換回 pandas Series
            return pd.Series(combined_array, index=signals_list[0].index)<|MERGE_RESOLUTION|>--- conflicted
+++ resolved
@@ -137,7 +137,6 @@
 # 註冊指標
 
 
-
 class IndicatorsBacktester:
     """
     指標集合點，負責調用各個 indicator 並提供通用部件。
@@ -152,19 +151,11 @@
 
         # 新的指標協調器 - 使用現有的指標模組
         self.new_indicators = {
-<<<<<<< HEAD
             "MA": "MovingAverage_Indicator_backtester",
             "BOLL": "BollingerBand_Indicator_backtester",
-            "NDayCycle": "NDayCycle_Indicator_backtester",
+            "HL": "HL_Indicator_backtester",
             "PERC": "Percentile_Indicator_backtester",
-=======
-            'MA': 'MovingAverage_Indicator_backtester',
-            'BOLL': 'BollingerBand_Indicator_backtester',
-            'HL': 'HL_Indicator_backtester',
-    
-            'PERC': 'Percentile_Indicator_backtester',
-            'VALUE': 'VALUE_Indicator_backtester'
->>>>>>> 8df0f88c
+            "VALUE": "VALUE_Indicator_backtester",
         }
 
         # 細分型態對應表
@@ -202,11 +193,13 @@
             self.logger.warning(f"無法獲取BOLL指標描述: {e}")
         # HL
         try:
-            module = importlib.import_module('backtester.HL_Indicator_backtester')
-            if hasattr(module, 'HLIndicator') and hasattr(module.HLIndicator, 'STRATEGY_DESCRIPTIONS'):
+            module = importlib.import_module("backtester.HL_Indicator_backtester")
+            if hasattr(module, "HLIndicator") and hasattr(
+                module.HLIndicator, "STRATEGY_DESCRIPTIONS"
+            ):
                 for i, desc in enumerate(module.HLIndicator.STRATEGY_DESCRIPTIONS, 1):
                     if i <= 4:
-                        alias_map[f"HL{i}"] = ('HL', i)
+                        alias_map[f"HL{i}"] = ("HL", i)
         except Exception as e:
             self.logger.warning(f"無法獲取HL指標描述: {e}")
         # PERC
@@ -224,29 +217,26 @@
                         alias_map[f"PERC{i}"] = ("PERC", i)
         except Exception as e:
             self.logger.warning(f"無法獲取PERC指標描述: {e}")
-<<<<<<< HEAD
-        # NDayCycle
-        alias_map["NDAY1"] = ("NDayCycle", 1)  # 開倉後N日做多
-        alias_map["NDAY2"] = ("NDayCycle", 2)  # 開倉後N日做空
-=======
         # VALUE
         try:
-            module = importlib.import_module('backtester.VALUE_Indicator_backtester')
-            if hasattr(module, 'VALUEIndicator') and hasattr(module.VALUEIndicator, 'STRATEGY_DESCRIPTIONS'):
-                for i, desc in enumerate(module.VALUEIndicator.STRATEGY_DESCRIPTIONS, 1):
+            module = importlib.import_module("backtester.VALUE_Indicator_backtester")
+            if hasattr(module, "VALUEIndicator") and hasattr(
+                module.VALUEIndicator, "STRATEGY_DESCRIPTIONS"
+            ):
+                for i, desc in enumerate(
+                    module.VALUEIndicator.STRATEGY_DESCRIPTIONS, 1
+                ):
                     if i <= 6:
-                        alias_map[f"VALUE{i}"] = ('VALUE', i)
+                        alias_map[f"VALUE{i}"] = ("VALUE", i)
         except Exception as e:
             self.logger.warning(f"無法獲取VALUE指標描述: {e}")
 
-
->>>>>>> 8df0f88c
         return alias_map
 
     def get_all_indicator_aliases(self):
         """
         回傳所有可用細分型態（如 MA1、BOLL2...）
-        
+
         Returns:
             list: 所有可用指標細分型態的列表
         """
@@ -257,14 +247,14 @@
     ):
         """
         取得指定指標的所有參數組合（list of IndicatorParams），支援細分型態與參數配置
-        
+
         Args:
             indicator_type (str): 指標類型，如 'MA1', 'BOLL2' 等
             params_config (Optional[dict]): 參數配置字典
-            
+
         Returns:
             list: IndicatorParams 物件列表，包含所有參數組合
-            
+
         Raises:
             ValueError: 當指標類型不支援或未實作 get_params 方法時
         """
@@ -278,19 +268,11 @@
             # print(f"[DEBUG] dir(module): {dir(module)}")
             # 修正 class 名稱取得，避免大小寫錯誤
             indicator_cls_name_map = {
-<<<<<<< HEAD
                 "MA": "MovingAverageIndicator",
                 "BOLL": "BollingerBandIndicator",
-                "NDayCycle": "NDayCycleIndicator",
+                "HL": "HLIndicator",
                 "PERC": "PercentileIndicator",
-=======
-                'MA': 'MovingAverageIndicator',
-                'BOLL': 'BollingerBandIndicator',
-                'HL': 'HLIndicator',
-        
-                'PERC': 'PercentileIndicator',
-                'VALUE': 'VALUEIndicator'
->>>>>>> 8df0f88c
+                "VALUE": "VALUEIndicator",
             }
             indicator_cls_name = indicator_cls_name_map.get(
                 main_type, main_type.capitalize() + "Indicator"
@@ -344,15 +326,15 @@
     def run_indicator(self, indicator_name, data, params):
         """
         調用指定 indicator 並產生信號
-        
+
         Args:
             indicator_name (str): 指標名稱，如 'ma' 等
             data (pd.DataFrame): 輸入數據
             params (dict): 指標參數
-            
+
         Returns:
             pd.Series: 產生的信號序列
-            
+
         Raises:
             ValueError: 當指標名稱未知時
         """
@@ -433,21 +415,12 @@
             signals = self._calculate_ma_signals(data, params, predictor)
         elif indicator_type == "BOLL":
             signals = self._calculate_boll_signals(data, params, predictor)
-<<<<<<< HEAD
+        elif indicator_type == "HL":
+            signals = self._calculate_hl_signals(data, params, predictor)
+        elif indicator_type == "VALUE":
+            signals = self._calculate_value_signals(data, params, predictor)
         elif indicator_type == "PERC":
             signals = self._calculate_percentile_signals(data, params, predictor)
-        elif indicator_type in ["NDAY1", "NDAY2"]:
-            signals = self._calculate_ndaycycle_signals(
-                data, params, predictor, entry_signal
-            )
-=======
-        elif indicator_type == 'HL':
-            signals = self._calculate_hl_signals(data, params, predictor)
-        elif indicator_type == 'VALUE':
-            signals = self._calculate_value_signals(data, params, predictor)
-        elif indicator_type == 'PERC':
-            signals = self._calculate_percentile_signals(data, params, predictor)
->>>>>>> 8df0f88c
         else:
             raise ValueError(f"不支援的指標類型: {indicator_type}")
 
@@ -509,61 +482,59 @@
 
             traceback.print_exc()
             raise
-<<<<<<< HEAD
-
-=======
-    
+
     def _calculate_hl_signals(self, data, params, predictor=None):
         # print(f"[DEBUG] _calculate_hl_signals 開始")
         # print(f"[DEBUG] 數據形狀：{data.shape}")
         # print(f"[DEBUG] 預測因子：{predictor}")
-        
+
         try:
             # 動態導入模組
-            module = importlib.import_module('backtester.HL_Indicator_backtester')
-            indicator_cls = getattr(module, 'HLIndicator')
+            module = importlib.import_module("backtester.HL_Indicator_backtester")
+            indicator_cls = getattr(module, "HLIndicator")
             # print(f"[DEBUG] 成功導入 HLIndicator")
-            
+
             indicator = indicator_cls(data, params, logger=self.logger)
             # print(f"[DEBUG] 成功創建指標實例")
-            
+
             signals = indicator.generate_signals(predictor)
             # print(f"[DEBUG] 信號生成完成，信號形狀：{signals.shape}")
             # print(f"[DEBUG] 信號分佈：{signals.value_counts().to_dict()}")
-            
+
             return signals
-        except Exception as e:
+        except Exception:
             # HL 信號計算失敗：{e}
             import traceback
+
             traceback.print_exc()
             raise
-    
+
     def _calculate_value_signals(self, data, params, predictor=None):
         # print(f"[DEBUG] _calculate_value_signals 開始")
         # print(f"[DEBUG] 數據形狀：{data.shape}")
         # print(f"[DEBUG] 預測因子：{predictor}")
-        
+
         try:
             # 動態導入模組
-            module = importlib.import_module('backtester.VALUE_Indicator_backtester')
-            indicator_cls = getattr(module, 'VALUEIndicator')
+            module = importlib.import_module("backtester.VALUE_Indicator_backtester")
+            indicator_cls = getattr(module, "VALUEIndicator")
             # print(f"[DEBUG] 成功導入 VALUEIndicator")
-            
+
             indicator = indicator_cls(data, params, logger=self.logger)
             # print(f"[DEBUG] 成功創建指標實例")
-            
+
             signals = indicator.generate_signals(predictor)
             # print(f"[DEBUG] 信號生成完成，信號形狀：{signals.shape}")
             # print(f"[DEBUG] 信號分佈：{signals.value_counts().to_dict()}")
-            
+
             return signals
-        except Exception as e:
+        except Exception:
             # VALUE 信號計算失敗：{e}
             import traceback
+
             traceback.print_exc()
             raise
-    
->>>>>>> 8df0f88c
+
     def _calculate_percentile_signals(self, data, params, predictor=None):
         # print(f"[DEBUG] _calculate_percentile_signals 開始")
         # print(f"[DEBUG] 數據形狀：{data.shape}")
@@ -591,32 +562,7 @@
 
             traceback.print_exc()
             raise
-<<<<<<< HEAD
-
-    def _calculate_ndaycycle_signals(
-        self, data, params, predictor=None, entry_signal=None
-    ):
-        """
-        計算 NDayCycle 指標信號
-        """
-        try:
-            # 動態導入模組
-            module = importlib.import_module(
-                "backtester.NDayCycle_Indicator_backtester"
-            )
-
-            if hasattr(module, "NDayCycleIndicator"):
-                indicator = module.NDayCycleIndicator(data)
-                return indicator.generate_signals(params, predictor)
-        except Exception as e:
-            self.logger.warning(f"無法調用 NDayCycle 信號產生: {e}")
-            return pd.Series(0, index=data.index)
-
-=======
-    
-
-    
->>>>>>> 8df0f88c
+
     def combine_signals_optimized(self, signals_list):
         """
         使用 Numba 優化合併多個信號序列
