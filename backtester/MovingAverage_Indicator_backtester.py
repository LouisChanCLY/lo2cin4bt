--- conflicted
+++ resolved
@@ -216,7 +216,7 @@
         """
         統一向量化生成移動平均信號 - 支持所有12種策略
         消除重複代碼，統一所有信號生成邏輯
-        
+
         Args:
             price_values: 價格數組
             ma_values: 移動平均數組
@@ -225,7 +225,7 @@
             short_ma_values: 短均線數組（雙均線策略用）
             long_ma_values: 長均線數組（雙均線策略用）
             m: 連續日數（連續策略用）
-            
+
         Returns:
             np.ndarray: 信號數組，1=做多，-1=做空，0=無信號
         """
@@ -295,13 +295,10 @@
                 if strat_idx in [9, 10]:  # 連續m日位於MA以上
                     above_ma = price_values > ma_values
                     consecutive_above = np.zeros_like(price_values, dtype=np.bool_)
-<<<<<<< HEAD
-                    for j in range(m - 1, len(price_values)):
-                        if np.all(above_ma[j - m + 1 : j + 1]):
-=======
-                    for j in range(m-1, len(price_values)):  # 從第(m-1)天開始檢查
-                        if np.all(above_ma[j-m+1:j+1]):  # 檢查包含當天在內的連續m天
->>>>>>> 8df0f88c
+                    for j in range(m - 1, len(price_values)):  # 從第(m-1)天開始檢查
+                        if np.all(
+                            above_ma[j - m + 1 : j + 1]
+                        ):  # 檢查包含當天在內的連續m天
                             consecutive_above[j] = True
 
                     if strat_idx == 9:  # 做多
@@ -312,13 +309,10 @@
                 else:  # strat_idx in [11, 12], 連續m日位於MA以下
                     below_ma = price_values < ma_values
                     consecutive_below = np.zeros_like(price_values, dtype=np.bool_)
-<<<<<<< HEAD
-                    for j in range(m - 1, len(price_values)):
-                        if np.all(below_ma[j - m + 1 : j + 1]):
-=======
-                    for j in range(m-1, len(price_values)):  # 從第(m-1)天開始檢查
-                        if np.all(below_ma[j-m+1:j+1]):  # 檢查包含當天在內的連續m天
->>>>>>> 8df0f88c
+                    for j in range(m - 1, len(price_values)):  # 從第(m-1)天開始檢查
+                        if np.all(
+                            below_ma[j - m + 1 : j + 1]
+                        ):  # 檢查包含當天在內的連續m天
                             consecutive_below[j] = True
 
                     if strat_idx == 11:  # 做多
@@ -341,11 +335,11 @@
 def _validate_ma_params(params, required_params):
     """
     統一參數驗證函數，消除重複的驗證邏輯
-    
+
     Args:
         params: 參數物件
         required_params: 必需參數列表
-        
+
     Raises:
         ValueError: 當必需參數缺失時
     """
@@ -357,11 +351,11 @@
 def _get_predictor_series(data, predictor):
     """
     統一獲取預測因子序列，消除重複邏輯
-    
+
     Args:
         data: 數據DataFrame
         predictor: 預測因子列名
-        
+
     Returns:
         pd.Series: 預測因子序列
     """
@@ -692,30 +686,26 @@
             ma_values = self._cache_manager.get_or_calculate(
                 predictor_values, period, ma_type, predictor_name
             )
-<<<<<<< HEAD
-
-            # 生成信號
-            signal_values = _generate_ma_signals_unified(
-                predictor_values, ma_values, strat_idx, period
-            )
-
-=======
-            
+
             # 生成信號 - 為MA9-MA12傳遞m參數
             if strat_idx in [9, 10, 11, 12]:
                 m = self.params.get_param("m")
                 if m is None:
                     raise ValueError("MA9-MA12策略需要m參數")
                 signal_values = _generate_ma_signals_unified(
-                    predictor_values, ma_values, strat_idx, period, 
-                    short_ma_values=None, long_ma_values=None, m=m
+                    predictor_values,
+                    ma_values,
+                    strat_idx,
+                    period,
+                    short_ma_values=None,
+                    long_ma_values=None,
+                    m=m,
                 )
             else:
                 signal_values = _generate_ma_signals_unified(
                     predictor_values, ma_values, strat_idx, period
                 )
-            
->>>>>>> 8df0f88c
+
         else:  # 雙均線模式
             _validate_ma_params(self.params, ["shortMA_period", "longMA_period"])
             short_period = self.params.get_param("shortMA_period")
@@ -798,30 +788,26 @@
                     ma_values = cache_manager.get_or_calculate(
                         predictor_values, period, ma_type, f"{predictor_name}_{period}"
                     )
-<<<<<<< HEAD
-
-                    # 生成信號
-                    signals = _generate_ma_signals_unified(
-                        predictor_values, ma_values, strat_idx, period
-                    )
-
-=======
-                    
+
                     # 生成信號 - 為MA9-MA12傳遞m參數
                     if strat_idx in [9, 10, 11, 12]:
                         m = param.get_param("m")
                         if m is None:
                             continue  # 跳過缺少m參數的任務
                         signals = _generate_ma_signals_unified(
-                            predictor_values, ma_values, strat_idx, period,
-                            short_ma_values=None, long_ma_values=None, m=m
+                            predictor_values,
+                            ma_values,
+                            strat_idx,
+                            period,
+                            short_ma_values=None,
+                            long_ma_values=None,
+                            m=m,
                         )
                     else:
                         signals = _generate_ma_signals_unified(
                             predictor_values, ma_values, strat_idx, period
                         )
-                    
->>>>>>> 8df0f88c
+
                 else:  # 雙均線模式
                     short_period = param.get_param("shortMA_period")
                     long_period = param.get_param("longMA_period")
