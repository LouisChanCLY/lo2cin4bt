--- conflicted
+++ resolved
@@ -100,11 +100,8 @@
     ("HL1", "HL4"),
     ("PERC1", "PERC4"),
     ("PERC3", "PERC2"),
-<<<<<<< HEAD
-=======
     ("HL1", "HL4"),
-    ("VALUE1", "VALUE4")
->>>>>>> 8df0f88c
+    ("VALUE1", "VALUE4"),
 ]
 
 """
@@ -365,8 +362,12 @@
             self.logger.warning(f"無法獲取BOLL指標描述: {e}")
         # HL
         try:
-            module = __import__('backtester.HL_Indicator_backtester', fromlist=['HLIndicator'])
-            if hasattr(module, 'HLIndicator') and hasattr(module.HLIndicator, 'STRATEGY_DESCRIPTIONS'):
+            module = __import__(
+                "backtester.HL_Indicator_backtester", fromlist=["HLIndicator"]
+            )
+            if hasattr(module, "HLIndicator") and hasattr(
+                module.HLIndicator, "STRATEGY_DESCRIPTIONS"
+            ):
                 for i, desc in enumerate(module.HLIndicator.STRATEGY_DESCRIPTIONS, 1):
                     if i <= 4:
                         indicator_descs[f"HL{i}"] = desc
@@ -388,8 +389,10 @@
             self.logger.warning(f"無法獲取PERC指標描述: {e}")
         # VALUE
         try:
-            module = __import__('backtester.VALUE_Indicator_backtester', fromlist=['VALUEIndicator'])
-            if hasattr(module, 'VALUEIndicator'):
+            module = __import__(
+                "backtester.VALUE_Indicator_backtester", fromlist=["VALUEIndicator"]
+            )
+            if hasattr(module, "VALUEIndicator"):
                 descs = module.VALUEIndicator.get_strategy_descriptions()
                 for code, desc in descs.items():
                     indicator_descs[code] = desc
@@ -404,15 +407,11 @@
                 (alias, indicator_descs.get(alias, f"未知策略 {alias}"))
             )
         # Dynamic grouping order
-<<<<<<< HEAD
-        group_order = ["MA", "BOLL", "PERC", "NDAY"] + [
+        group_order = ["MA", "BOLL", "HL", "PERC", "VALUE", "NDAY"] + [
             g
             for g in sorted(group_dict.keys())
-            if g not in ["MA", "BOLL", "PERC", "NDAY"]
+            if g not in ["MA", "BOLL", "HL", "PERC", "VALUE", "NDAY"]
         ]
-=======
-        group_order = ['MA', 'BOLL', 'HL', 'PERC', 'VALUE', 'NDAY'] + [g for g in sorted(group_dict.keys()) if g not in ['MA', 'BOLL', 'HL', 'PERC', 'VALUE', 'NDAY']]
->>>>>>> 8df0f88c
         group_texts = []
         for group in group_order:
             if group in group_dict:
@@ -547,14 +546,13 @@
                 a for a in pair["exit"] if a not in pair["entry"]
             ]:
                 indicator_aliases.append(alias)
-<<<<<<< HEAD
                 if alias.startswith("MA"):
                     if alias in ["MA5", "MA6", "MA7", "MA8"]:
                         all_questions.append(
                             (
                                 alias,
                                 "ma_type",
-                                f"{alias}的MA型態 (SMA/EMA/WMA，預設 SMA)",
+                                f"{alias}MA型態 (SMA/EMA/WMA，留空預設 SMA)",
                                 "SMA",
                             )
                         )
@@ -562,7 +560,7 @@
                             (
                                 alias,
                                 "short_range",
-                                f"{alias}的短MA長度範圍 (格式: start : end : step，預設 10:50:20)",
+                                f"{alias}短MA窗口長度 (可輸入單一值 或 開始值:結束值:間隔，留空預設 10:50:20)",
                                 "10:50:20",
                             )
                         )
@@ -570,7 +568,7 @@
                             (
                                 alias,
                                 "long_range",
-                                f"{alias}的長MA長度範圍 (格式: start : end : step，預設 60:90:30)",
+                                f"{alias}長MA窗口長度 (可輸入單一值 或 開始值:結束值:間隔，留空預設 60:90:30)",
                                 "60:90:30",
                             )
                         )
@@ -578,8 +576,16 @@
                         all_questions.append(
                             (
                                 alias,
+                                "ma_type",
+                                f"{alias}MA型態 (SMA/EMA/WMA，留空預設 SMA)",
+                                "SMA",
+                            )
+                        )
+                        all_questions.append(
+                            (
+                                alias,
                                 "m_range",
-                                f"{alias}的連續日數 m (格式: 單一數字或 start : end : step，預設 1:20:5)",
+                                f"{alias}連續次數 (可輸入單一值 或 開始值:結束值:間隔，留空預設 1:20:5)",
                                 "1:2:1",
                             )
                         )
@@ -587,33 +593,25 @@
                             (
                                 alias,
                                 "n_range",
-                                f"{alias}的MA長度範圍 n (格式: start : end : step，預設 10:200:40)",
+                                f"{alias}MA窗口長度 (可輸入單一值 或 開始值:結束值:間隔，留空預設 10:200:40)",
                                 "10:200:40",
                             )
                         )
+                    else:
                         all_questions.append(
                             (
                                 alias,
                                 "ma_type",
-                                f"{alias}的MA型態 (SMA/EMA/WMA，預設 SMA)",
+                                f"{alias}MA型態 (SMA/EMA/WMA，留空預設 SMA)",
                                 "SMA",
                             )
                         )
-                    else:
                         all_questions.append(
                             (
                                 alias,
                                 "ma_range",
-                                f"{alias}的MA長度範圍 (格式: start : end : step，預設 10:200:20)",
+                                f"{alias}MA窗口長度 (可輸入單一值 或 開始值:結束值:間隔，留空預設 10:200:20)",
                                 "10:200:20",
-                            )
-                        )
-                        all_questions.append(
-                            (
-                                alias,
-                                "ma_type",
-                                f"{alias}的MA型態 (SMA/EMA/WMA，預設 SMA)",
-                                "SMA",
                             )
                         )
                 elif alias.startswith("BOLL"):
@@ -621,7 +619,7 @@
                         (
                             alias,
                             "ma_range",
-                            f"{alias}的BOLL均線長度範圍 (格式: start : end : step，預設 10:200:20)",
+                            f"{alias}BOLL均線窗口長度 (可輸入單一值 或 開始值:結束值:間隔，留空預設 10:200:20)",
                             "10:200:20",
                         )
                     )
@@ -629,17 +627,69 @@
                         (
                             alias,
                             "sd_multi",
-                            f"{alias}的標準差倍數 (可用逗號分隔多個，預設1,1.5,2)",
+                            f"{alias}標準差倍數 (可用逗號分隔多值，留空預設1,1.5,2)",
                             "1.5,2",
                         )
                     )
+                elif alias.startswith("HL"):
+                    all_questions.append(
+                        (
+                            alias,
+                            "n_range",
+                            f"{alias}連續次數 (可輸入單一值 或 開始值:結束值:間隔，留空預設 1:5:2)",
+                            "1:5:2",
+                        )
+                    )
+                    all_questions.append(
+                        (
+                            alias,
+                            "m_range",
+                            f"{alias}窗口長度 (可輸入單一值 或 開始值:結束值:間隔，留空預設 10:200:20)",
+                            "10:200:20",
+                        )
+                    )
+                elif alias.startswith("VALUE"):
+                    if alias in ["VALUE1", "VALUE2", "VALUE3", "VALUE4"]:
+                        all_questions.append(
+                            (
+                                alias,
+                                "n_range",
+                                f"{alias}連續次數 (可輸入單一值 或 開始值:結束值:間隔，留空預設 1:5:2)",
+                                "1:5:2",
+                            )
+                        )
+                        all_questions.append(
+                            (
+                                alias,
+                                "m_range",
+                                f"{alias}閾值 (可輸入單一值 或 開始值:結束值:間隔，留空預設 10:50:10)",
+                                "10:50:10",
+                            )
+                        )
+                    elif alias in ["VALUE5", "VALUE6"]:
+                        all_questions.append(
+                            (
+                                alias,
+                                "m1_range",
+                                f"{alias}下閾值 (可輸入單一值 或 開始值:結束值:間隔，留空預設 10:50:10)",
+                                "10:50:10",
+                            )
+                        )
+                        all_questions.append(
+                            (
+                                alias,
+                                "m2_range",
+                                f"{alias}上閾值 (可輸入單一值 或 開始值:結束值:間隔，留空預設 60:90:10)",
+                                "60:90:10",
+                            )
+                        )
                 elif alias.startswith("PERC"):
                     if alias in ["PERC1", "PERC4"]:
                         all_questions.append(
                             (
                                 alias,
                                 "window_range",
-                                f"{alias}的窗口長度範圍 (格式: start : end : step，預設 10:200:20)",
+                                f"{alias}窗口長度 (可輸入單一值 或 開始值:結束值:間隔，留空預設 10:200:20)",
                                 "10:200:20",
                             )
                         )
@@ -647,7 +697,7 @@
                             (
                                 alias,
                                 "percentile_range",
-                                f"{alias}的百分位範圍 (格式: start : end : step，預設 80:100:10)",
+                                f"{alias}百分位 (可輸入單一值 或 開始值:結束值:間隔，留空預設 80:100:10)",
                                 "80:100:10",
                             )
                         )
@@ -656,7 +706,7 @@
                             (
                                 alias,
                                 "window_range",
-                                f"{alias}的窗口長度範圍 (格式: start : end : step，預設 10:200:20)",
+                                f"{alias}窗口長度 (可輸入單一值 或 開始值:結束值:間隔，留空預設 10:200:20)",
                                 "10:200:20",
                             )
                         )
@@ -664,7 +714,7 @@
                             (
                                 alias,
                                 "percentile_range",
-                                f"{alias}的百分位範圍 (格式: start : end : step，預設 0:10:10)",
+                                f"{alias}百分位 (可輸入單一值 或 開始值:結束值:間隔，留空預設 0:10:10)",
                                 "0:10:10",
                             )
                         )
@@ -673,7 +723,7 @@
                             (
                                 alias,
                                 "window_range",
-                                f"{alias}的窗口長度範圍 (格式: start : end : step，預設 10:200:20)",
+                                f"{alias}窗口長度 (可輸入單一值 或 開始值:結束值:間隔，留空預設 10:200:20)",
                                 "10:200:20",
                             )
                         )
@@ -681,7 +731,7 @@
                             (
                                 alias,
                                 "m1_range",
-                                f"{alias}的下百分位範圍 (格式: start : end : step，預設 60:80:10)",
+                                f"{alias}下百分位 (可輸入單一值 或 開始值:結束值:間隔，留空預設 60:80:10)",
                                 "60:80:10",
                             )
                         )
@@ -689,7 +739,7 @@
                             (
                                 alias,
                                 "m2_range",
-                                f"{alias}的上百分位範圍 (格式: start : end : step，預設 80:100:10)",
+                                f"{alias}上百分位 (可輸入單一值 或 開始值:結束值:間隔，留空預設 80:100:10)",
                                 "80:100:10",
                             )
                         )
@@ -698,52 +748,11 @@
                         (
                             alias,
                             "n_range",
-                            f"{alias}的N值範圍 (格式: start : end : step，例如 1:10:3)",
+                            f"{alias}N日後平倉 (可輸入單一值 或 開始值:結束值:間隔，留空預設 1:10:3)",
                             "1:10:3",
                         )
                     )
 
-=======
-                if alias.startswith('MA'):
-                    if alias in ['MA5', 'MA6', 'MA7', 'MA8']:
-                        all_questions.append((alias, 'ma_type', f"{alias}MA型態 (SMA/EMA/WMA，留空預設 SMA)", "SMA"))
-                        all_questions.append((alias, 'short_range', f"{alias}短MA窗口長度 (可輸入單一值 或 開始值:結束值:間隔，留空預設 10:50:20)", "10:50:20"))
-                        all_questions.append((alias, 'long_range', f"{alias}長MA窗口長度 (可輸入單一值 或 開始值:結束值:間隔，留空預設 60:90:30)", "60:90:30"))
-                    elif alias in ['MA9', 'MA10', 'MA11', 'MA12']:
-                        all_questions.append((alias, 'ma_type', f"{alias}MA型態 (SMA/EMA/WMA，留空預設 SMA)", "SMA"))
-                        all_questions.append((alias, 'm_range', f"{alias}連續次數 (可輸入單一值 或 開始值:結束值:間隔，留空預設 1:20:5)", "1:2:1"))
-                        all_questions.append((alias, 'n_range', f"{alias}MA窗口長度 (可輸入單一值 或 開始值:結束值:間隔，留空預設 10:200:40)", "10:200:40"))
-                    else:
-                        all_questions.append((alias, 'ma_type', f"{alias}MA型態 (SMA/EMA/WMA，留空預設 SMA)", "SMA"))
-                        all_questions.append((alias, 'ma_range', f"{alias}MA窗口長度 (可輸入單一值 或 開始值:結束值:間隔，留空預設 10:200:20)", "10:200:20"))
-                elif alias.startswith('BOLL'):
-                    all_questions.append((alias, 'ma_range', f"{alias}BOLL均線窗口長度 (可輸入單一值 或 開始值:結束值:間隔，留空預設 10:200:20)", "10:200:20"))
-                    all_questions.append((alias, 'sd_multi', f"{alias}標準差倍數 (可用逗號分隔多值，留空預設1,1.5,2)", "1.5,2"))
-                elif alias.startswith('HL'):
-                    all_questions.append((alias, 'n_range', f"{alias}連續次數 (可輸入單一值 或 開始值:結束值:間隔，留空預設 1:5:2)", "1:5:2"))
-                    all_questions.append((alias, 'm_range', f"{alias}窗口長度 (可輸入單一值 或 開始值:結束值:間隔，留空預設 10:200:20)", "10:200:20"))
-                elif alias.startswith('VALUE'):
-                    if alias in ['VALUE1', 'VALUE2', 'VALUE3', 'VALUE4']:
-                        all_questions.append((alias, 'n_range', f"{alias}連續次數 (可輸入單一值 或 開始值:結束值:間隔，留空預設 1:5:2)", "1:5:2"))
-                        all_questions.append((alias, 'm_range', f"{alias}閾值 (可輸入單一值 或 開始值:結束值:間隔，留空預設 10:50:10)", "10:50:10"))
-                    elif alias in ['VALUE5', 'VALUE6']:
-                        all_questions.append((alias, 'm1_range', f"{alias}下閾值 (可輸入單一值 或 開始值:結束值:間隔，留空預設 10:50:10)", "10:50:10"))
-                        all_questions.append((alias, 'm2_range', f"{alias}上閾值 (可輸入單一值 或 開始值:結束值:間隔，留空預設 60:90:10)", "60:90:10"))
-                elif alias.startswith('PERC'):
-                    if alias in ['PERC1', 'PERC4']:
-                        all_questions.append((alias, 'window_range', f"{alias}窗口長度 (可輸入單一值 或 開始值:結束值:間隔，留空預設 10:200:20)", "10:200:20"))
-                        all_questions.append((alias, 'percentile_range', f"{alias}百分位 (可輸入單一值 或 開始值:結束值:間隔，留空預設 80:100:10)", "80:100:10"))
-                    elif alias in ['PERC2', 'PERC3']:
-                        all_questions.append((alias, 'window_range', f"{alias}窗口長度 (可輸入單一值 或 開始值:結束值:間隔，留空預設 10:200:20)", "10:200:20"))
-                        all_questions.append((alias, 'percentile_range', f"{alias}百分位 (可輸入單一值 或 開始值:結束值:間隔，留空預設 0:10:10)", "0:10:10"))
-                    elif alias in ['PERC5', 'PERC6']:
-                        all_questions.append((alias, 'window_range', f"{alias}窗口長度 (可輸入單一值 或 開始值:結束值:間隔，留空預設 10:200:20)", "10:200:20"))
-                        all_questions.append((alias, 'm1_range', f"{alias}下百分位 (可輸入單一值 或 開始值:結束值:間隔，留空預設 60:80:10)", "60:80:10"))
-                        all_questions.append((alias, 'm2_range', f"{alias}上百分位 (可輸入單一值 或 開始值:結束值:間隔，留空預設 80:100:10)", "80:100:10"))
-                elif alias in ['NDAY1', 'NDAY2']:
-                    all_questions.append((alias, 'n_range', f"{alias}N日後平倉 (可輸入單一值 或 開始值:結束值:間隔，留空預設 1:10:3)", "1:10:3"))
-            
->>>>>>> 8df0f88c
             param_values = {}
 
             for q_idx, (alias, key, question, default) in enumerate(all_questions):
@@ -784,96 +793,98 @@
                         if value == "" or value.lower() == "default":
                             value = default
                         value = value.replace("：", ":")
-<<<<<<< HEAD
-                        if "range" in key and ":" in value:
-                            parts = value.split(":")
-                            if len(parts) == 3 and all(
-                                p.strip().isdigit() for p in parts
-                            ):
-                                # 額外驗證能否轉換為int
-                                try:
-                                    start, end, step = map(int, parts)
-                                    # 驗證 start < end
-                                    if start >= end:
+                        if "range" in key:
+                            # 檢查是否為冒號格式
+                            if ":" in value:
+                                parts = value.split(":")
+                                if len(parts) == 3 and all(
+                                    p.strip().isdigit() for p in parts
+                                ):
+                                    # 額外驗證能否轉換為int
+                                    try:
+                                        start, end, step = map(int, parts)
+                                        # 驗證 start <= end
+                                        if start > end:
+                                            console.print(
+                                                Panel(
+                                                    f"❌ {alias} - {question} 範圍錯誤：{start} > {end}",
+                                                    title="[bold #8f1511]👨‍💻 交易回測 Backtester[/bold #8f1511]",
+                                                    border_style="#8f1511",
+                                                )
+                                            )
+                                            continue
+                                        # 驗證 step > 0
+                                        if step <= 0:
+                                            console.print(
+                                                Panel(
+                                                    f"❌ {alias} - {question} 步長必須大於0！當前：{step}",
+                                                    title="[bold #8f1511]👨‍💻 交易回測 Backtester[/bold #8f1511]",
+                                                    border_style="#8f1511",
+                                                )
+                                            )
+                                            continue
+                                    except Exception:
                                         console.print(
                                             Panel(
-                                                f"❌ {alias} - {question} 範圍錯誤：{start} >= {end}",
+                                                f"❌ {alias} - {question} 內容必須為整數，請重新輸入！",
                                                 title="[bold #8f1511]👨‍💻 交易回測 Backtester[/bold #8f1511]",
                                                 border_style="#8f1511",
                                             )
                                         )
                                         continue
-                                    # 驗證 step > 0
-                                    if step <= 0:
-                                        console.print(
-                                            Panel(
-                                                f"❌ {alias} - {question} 步長必須大於0！當前：{step}",
-                                                title="[bold #8f1511]👨‍💻 交易回測 Backtester[/bold #8f1511]",
-                                                border_style="#8f1511",
-                                            )
-                                        )
-                                        continue
-                                except Exception:
+                                    param_values[(alias, key)] = value
+                                    break
+                                else:
                                     console.print(
                                         Panel(
-                                            f"❌ {alias} - {question} 內容必須為整數，請重新輸入！",
+                                            f"❌ {alias} - {question} 請用 '開始:結束:步長' 格式，且三段都需為整數！",
                                             title="[bold #8f1511]👨‍💻 交易回測 Backtester[/bold #8f1511]",
                                             border_style="#8f1511",
                                         )
                                     )
-                                    continue
-                                param_values[(alias, key)] = value
-                                break
-                            else:
-                                console.print(
-                                    Panel(
-                                        f"❌ {alias} - {question} 請用 'start : end : step' 格式，且三段都需為整數！",
-                                        title="[bold #8f1511]👨‍💻 交易回測 Backtester[/bold #8f1511]",
-                                        border_style="#8f1511",
-                                    )
-                                )
-=======
-                        if 'range' in key:
-                            # 檢查是否為冒號格式
-                            if ':' in value:
-                                parts = value.split(':')
-                                if len(parts) == 3 and all(p.strip().isdigit() for p in parts):
-                                    # 額外驗證能否轉換為int
-                                    try:
-                                        start, end, step = map(int, parts)
-                                        # 驗證 start <= end
-                                        if start > end:
-                                            console.print(Panel(f"❌ {alias} - {question} 範圍錯誤：{start} > {end}", title="[bold #8f1511]👨‍💻 交易回測 Backtester[/bold #8f1511]", border_style="#8f1511"))
-                                            continue
-                                        # 驗證 step > 0
-                                        if step <= 0:
-                                            console.print(Panel(f"❌ {alias} - {question} 步長必須大於0！當前：{step}", title="[bold #8f1511]👨‍💻 交易回測 Backtester[/bold #8f1511]", border_style="#8f1511"))
-                                            continue
-                                    except Exception:
-                                        console.print(Panel(f"❌ {alias} - {question} 內容必須為整數，請重新輸入！", title="[bold #8f1511]👨‍💻 交易回測 Backtester[/bold #8f1511]", border_style="#8f1511"))
-                                        continue
-                                    param_values[(alias, key)] = value
-                                    break
-                                else:
-                                    console.print(Panel(f"❌ {alias} - {question} 請用 '開始:結束:步長' 格式，且三段都需為整數！", title="[bold #8f1511]👨‍💻 交易回測 Backtester[/bold #8f1511]", border_style="#8f1511"))
                             else:
                                 # 檢查是否為逗號格式（錯誤格式）
-                                if ',' in value:
-                                    console.print(Panel(f"❌ {alias} - {question} 格式錯誤！請使用冒號分隔格式 '開始:結束:步長'，而不是逗號分隔！", title="[bold #8f1511]👨‍💻 交易回測 Backtester[/bold #8f1511]", border_style="#8f1511"))
-                                    console.print(Panel(f"正確格式示例：10 : 50 : 10", title="[bold #dbac30]👨‍💻 交易回測 Backtester[/bold #dbac30]", border_style="#dbac30"))
+                                if "," in value:
+                                    console.print(
+                                        Panel(
+                                            f"❌ {alias} - {question} 格式錯誤！請使用冒號分隔格式 '開始:結束:步長'，而不是逗號分隔！",
+                                            title="[bold #8f1511]👨‍💻 交易回測 Backtester[/bold #8f1511]",
+                                            border_style="#8f1511",
+                                        )
+                                    )
+                                    console.print(
+                                        Panel(
+                                            f"正確格式示例：10 : 50 : 10",
+                                            title="[bold #dbac30]👨‍💻 交易回測 Backtester[/bold #dbac30]",
+                                            border_style="#dbac30",
+                                        )
+                                    )
                                     continue
                                 else:
                                     # 檢查是否為單一數值
                                     if value.strip().isdigit():
                                         # 單一數值，轉換為範圍格式
                                         single_value = int(value.strip())
-                                        param_values[(alias, key)] = f"{single_value}:{single_value}:1"
+                                        param_values[(alias, key)] = (
+                                            f"{single_value}:{single_value}:1"
+                                        )
                                         break
                                     else:
-                                        console.print(Panel(f"❌ {alias} - {question} 格式錯誤！請使用 '開始:結束:步長' 格式或單一數值！", title="[bold #8f1511]👨‍💻 交易回測 Backtester[/bold #8f1511]", border_style="#8f1511"))
-                                        console.print(Panel(f"正確格式示例：10 : 50 : 10 或 20", title="[bold #dbac30]👨‍💻 交易回測 Backtester[/bold #dbac30]", border_style="#dbac30"))
+                                        console.print(
+                                            Panel(
+                                                f"❌ {alias} - {question} 格式錯誤！請使用 '開始:結束:步長' 格式或單一數值！",
+                                                title="[bold #8f1511]👨‍💻 交易回測 Backtester[/bold #8f1511]",
+                                                border_style="#8f1511",
+                                            )
+                                        )
+                                        console.print(
+                                            Panel(
+                                                f"正確格式示例：10 : 50 : 10 或 20",
+                                                title="[bold #dbac30]👨‍💻 交易回測 Backtester[/bold #dbac30]",
+                                                border_style="#dbac30",
+                                            )
+                                        )
                                         continue
->>>>>>> 8df0f88c
                         else:
                             # 驗證 MA 型態
                             if key == "ma_type":
@@ -931,7 +942,7 @@
     def _collect_trading_params(self) -> dict:
         """
         收集交易參數（成本、滑點、延遲、價格），完全參考原UserInterface，並用Rich Panel美化
-        
+
         Returns:
             dict: 包含交易手續費、滑點、延遲、價格等參數的字典
         """
@@ -979,19 +990,13 @@
         # 交易延遲
         while True:
             try:
-<<<<<<< HEAD
                 trade_delay_input = console.input(
                     "[bold #dbac30]請輸入交易延遲 (信號發出後，延遲至下幾個數據點執行交易，整數 ≥ 0，預設為 0 (注意可能會導致使用未來參數！))：[/bold #dbac30]"
                 ).strip()
                 trading_params["trade_delay"] = (
-                    int(trade_delay_input) if trade_delay_input else 1
+                    int(trade_delay_input) if trade_delay_input else 0
                 )
                 if trading_params["trade_delay"] < 0:
-=======
-                trade_delay_input = console.input("[bold #dbac30]請輸入交易延遲 (信號發出後，延遲至下幾個數據點執行交易，整數 ≥ 0，預設為 0 (注意可能會導致使用未來參數！))：[/bold #dbac30]").strip()
-                trading_params['trade_delay'] = int(trade_delay_input) if trade_delay_input else 0
-                if trading_params['trade_delay'] < 0:
->>>>>>> 8df0f88c
                     raise ValueError("交易延遲必須為 0 或以上")
                 break
             except ValueError as e:
@@ -1017,11 +1022,11 @@
     def _get_indicator_input(self, prompt: str, valid_indicators: list) -> list:
         """
         獲取指標輸入，所有互動美化
-        
+
         Args:
             prompt (str): 提示訊息
             valid_indicators (list): 有效的指標列表
-            
+
         Returns:
             list: 用戶選擇的指標列表
         """
@@ -1032,26 +1037,10 @@
             if user_input.lower() == "default":
                 return ["__DEFAULT__"]
             indicators = [i.strip().upper() for i in user_input.split(",") if i.strip()]
-<<<<<<< HEAD
-            # 檢查是否為開倉信號且包含 NDayCycle
-            if "開倉" in prompt and any(
-                ind in indicators for ind in ["NDAY1", "NDAY2"]
-            ):
-                console.print(
-                    Panel(
-                        "錯誤：NDAY1/NDAY2 只能作為平倉信號，不能作為開倉信號！請重新選擇。",
-                        title="[bold #8f1511]👨‍💻 交易回測 Backtester[/bold #8f1511]",
-                        border_style="#8f1511",
-                    )
-                )
-                continue
+
             invalid_indicators = [
                 ind for ind in indicators if ind not in valid_indicators
             ]
-=======
-
-            invalid_indicators = [ind for ind in indicators if ind not in valid_indicators]
->>>>>>> 8df0f88c
             if invalid_indicators:
                 console.print(
                     Panel(
@@ -1082,10 +1071,10 @@
     def _get_trading_param(self, prompt: str) -> float:
         """
         從用戶獲取回測環境參數的輸入，並轉換為浮點數
-        
+
         Args:
             prompt (str): 提示訊息
-            
+
         Returns:
             float: 用戶輸入的數值參數
         """
@@ -1111,189 +1100,10 @@
                 )
             )
 
-<<<<<<< HEAD
-    def _get_indicator_params_config(self, alias: str, strategy_num: int) -> dict:
-        """
-        根據指標型態互動式收集參數，含格式驗證與美化
-        """
-        params_config = {}
-
-        def check_range_format(input_str, field_name):
-            while True:
-                s = input_str.strip()
-                if ":" in s:
-                    parts = s.split(":")
-                    if len(parts) == 3 and all(p.strip().isdigit() for p in parts):
-                        return s
-                    else:
-                        console.print(
-                            Panel(
-                                f"❌ {field_name} 請用 'start : end : step' 格式（如 10:20:2），且三段都需為整數！",
-                                title="[bold #8f1511]👨‍💻 交易回測 Backtester[/bold #8f1511]",
-                                border_style="#8f1511",
-                            )
-                        )
-                else:
-                    console.print(
-                        Panel(
-                            f"❌ {field_name} 請用 'start : end : step' 格式（如 10:20:2），且三段都需為整數！",
-                            title="[bold #8f1511]👨‍💻 交易回測 Backtester[/bold #8f1511]",
-                            border_style="#8f1511",
-                        )
-                    )
-                input_str = console.input(
-                    f"[bold #dbac30]請重新輸入{field_name} (格式: start : end : step，例如 10:50:10)：[/bold #dbac30]"
-                )
-
-        def beautify_range_hint(hint: str) -> str:
-            return hint.replace(":", "：")
-
-        if alias.startswith("MA"):
-            # 雙均線指標
-            if alias in ["MA5", "MA6", "MA7", "MA8"]:
-                panel_hint = beautify_range_hint(
-                    f"請輸入策略{strategy_num}的{alias}的MA型態 (SMA/EMA/WMA)"
-                )
-                ma_type = (
-                    console.input(f"[bold #dbac30]{panel_hint}[/bold #dbac30]")
-                    .strip()
-                    .upper()
-                    or "SMA"
-                )
-                panel_hint = beautify_range_hint(
-                    f"請輸入策略{strategy_num}的{alias}的短MA長度範圍 (格式: start : end : step)"
-                )
-                short_range = (
-                    console.input(f"[bold #dbac30]{panel_hint}[/bold #dbac30]").strip()
-                    or "5:10:5"
-                )
-                short_range = short_range.replace("：", ":")
-                short_range = check_range_format(
-                    short_range, f"策略{strategy_num}的{alias}的短MA長度範圍"
-                )
-                panel_hint = beautify_range_hint(
-                    f"請輸入策略{strategy_num}的{alias}的長MA長度範圍 (格式: start : end : step)"
-                )
-                long_range = (
-                    console.input(f"[bold #dbac30]{panel_hint}[/bold #dbac30]").strip()
-                    or "20:30:10"
-                )
-                long_range = long_range.replace("：", ":")
-                long_range = check_range_format(
-                    long_range, f"策略{strategy_num}的{alias}的長MA長度範圍"
-                )
-                params_config = {
-                    "ma_type": ma_type,
-                    "short_range": short_range,
-                    "long_range": long_range,
-                }
-            # MA9~MA12 需輸入連續日數 m 與 MA長度 n
-            elif alias in ["MA9", "MA10", "MA11", "MA12"]:
-                panel_hint = beautify_range_hint(
-                    f"請輸入策略{strategy_num}的{alias}的連續日數 m (格式: 單一數字或 start : end : step)"
-                )
-                m_range = (
-                    console.input(f"[bold #dbac30]{panel_hint}[/bold #dbac30]").strip()
-                    or "2:3:1"
-                )
-                m_range = m_range.replace("：", ":")
-                m_range = check_range_format(
-                    m_range, f"策略{strategy_num}的{alias}的連續日數 m"
-                )
-                panel_hint = beautify_range_hint(
-                    f"請輸入策略{strategy_num}的{alias}的MA長度範圍 n (格式: start : end : step)"
-                )
-                n_range = (
-                    console.input(f"[bold #dbac30]{panel_hint}[/bold #dbac30]").strip()
-                    or "10:20:10"
-                )
-                n_range = n_range.replace("：", ":")
-                n_range = check_range_format(
-                    n_range, f"策略{strategy_num}的{alias}的MA長度範圍 n"
-                )
-                panel_hint = beautify_range_hint(
-                    f"請輸入策略{strategy_num}的{alias}的MA型態 (SMA/EMA/WMA)"
-                )
-                ma_type = (
-                    console.input(f"[bold #dbac30]{panel_hint}[/bold #dbac30]")
-                    .strip()
-                    .upper()
-                    or "SMA"
-                )
-                params_config = {
-                    "m_range": m_range,
-                    "n_range": n_range,
-                    "ma_type": ma_type,
-                }
-            else:
-                # 單均線
-                panel_hint = beautify_range_hint(
-                    f"請輸入策略{strategy_num}的{alias}的MA長度範圍 (格式: start : end : step，例如 10:50:10)"
-                )
-                ma_range = (
-                    console.input(f"[bold #dbac30]{panel_hint}[/bold #dbac30]").strip()
-                    or "10:20:10"
-                )
-                ma_range = ma_range.replace("：", ":")
-                ma_range = check_range_format(
-                    ma_range, f"策略{strategy_num}的{alias}的MA長度範圍"
-                )
-                panel_hint = beautify_range_hint(
-                    f"請輸入策略{strategy_num}的{alias}的MA型態 (SMA/EMA/WMA)"
-                )
-                ma_type = (
-                    console.input(f"[bold #dbac30]{panel_hint}[/bold #dbac30]")
-                    .strip()
-                    .upper()
-                    or "SMA"
-                )
-                params_config = {"ma_range": ma_range, "ma_type": ma_type}
-        elif alias.startswith("BOLL"):
-            panel_hint = beautify_range_hint(
-                f"請輸入策略{strategy_num}的{alias}的BOLL均線長度範圍 (格式: start : end : step，例如 10:30:10)"
-            )
-            ma_range = (
-                console.input(f"[bold #dbac30]{panel_hint}[/bold #dbac30]").strip()
-                or "10:20:10"
-            )
-            ma_range = ma_range.replace("：", ":")
-            ma_range = check_range_format(
-                ma_range, f"策略{strategy_num}的{alias}的BOLL均線長度範圍"
-            )
-            panel_hint = beautify_range_hint(
-                f"請輸入策略{strategy_num}的{alias}的標準差倍數 (可用逗號分隔多個，例如 2,2.5,3)"
-            )
-            sd_input = (
-                console.input(f"[bold #dbac30]{panel_hint}[/bold #dbac30]").strip()
-                or "2"
-            )
-            params_config = {"ma_range": ma_range, "sd_multi": sd_input}
-        elif alias in ["NDAY1", "NDAY2"]:
-            panel_hint = beautify_range_hint(
-                f"請輸入策略{strategy_num}的{alias}的N值範圍 (格式: start : end : step，例如 3:10:1)"
-            )
-            n_range = (
-                console.input(f"[bold #dbac30]{panel_hint}[/bold #dbac30]").strip()
-                or "2:3:1"
-            )
-            n_range = n_range.replace("：", ":")
-            n_range = check_range_format(
-                n_range, f"策略{strategy_num}的{alias}的N值範圍"
-            )
-            params_config = {
-                "n_range": n_range,
-                "signal_type": 1 if alias == "NDAY1" else -1,
-            }
-        return params_config
-
-=======
-
-    
->>>>>>> 8df0f88c
     def get_results(self) -> List[Dict]:
         """
         獲取回測結果
-        
+
         Returns:
             List[Dict]: 回測結果列表，每個元素包含一個策略的回測結果
         """
